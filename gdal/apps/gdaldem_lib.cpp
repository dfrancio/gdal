/******************************************************************************
 *
 * Project:  GDAL DEM Utilities
 * Purpose:
 * Authors:  Matthew Perry, perrygeo at gmail.com
 *           Even Rouault, even dot rouault at mines dash paris dot org
 *           Howard Butler, hobu.inc at gmail.com
 *           Chris Yesson, chris dot yesson at ioz dot ac dot uk
 *
 ******************************************************************************
 * Copyright (c) 2006, 2009 Matthew Perry
 * Copyright (c) 2009-2013, Even Rouault <even dot rouault at mines-paris dot org>
 * Portions derived from GRASS 4.1 (public domain) See
 * http://trac.osgeo.org/gdal/ticket/2975 for more information regarding
 * history of this code
 *
 * Permission is hereby granted, free of charge, to any person obtaining a
 * copy of this software and associated documentation files (the "Software"),
 * to deal in the Software without restriction, including without limitation
 * the rights to use, copy, modify, merge, publish, distribute, sublicense,
 * and/or sell copies of the Software, and to permit persons to whom the
 * Software is furnished to do so, subject to the following conditions:
 *
 * The above copyright notice and this permission notice shall be included
 * in all copies or substantial portions of the Software.
 *
 * THE SOFTWARE IS PROVIDED "AS IS", WITHOUT WARRANTY OF ANY KIND, EXPRESS
 * OR IMPLIED, INCLUDING BUT NOT LIMITED TO THE WARRANTIES OF MERCHANTABILITY,
 * FITNESS FOR A PARTICULAR PURPOSE AND NONINFRINGEMENT. IN NO EVENT SHALL
 * THE AUTHORS OR COPYRIGHT HOLDERS BE LIABLE FOR ANY CLAIM, DAMAGES OR OTHER
 * LIABILITY, WHETHER IN AN ACTION OF CONTRACT, TORT OR OTHERWISE, ARISING
 * FROM, OUT OF OR IN CONNECTION WITH THE SOFTWARE OR THE USE OR OTHER
 * DEALINGS IN THE SOFTWARE.
 ****************************************************************************
 *
 * Slope and aspect calculations based on original method for GRASS GIS 4.1
 * by Michael Shapiro, U.S.Army Construction Engineering Research Laboratory
 *    Olga Waupotitsch, U.S.Army Construction Engineering Research Laboratory
 *    Marjorie Larson, U.S.Army Construction Engineering Research Laboratory
 * as found in GRASS's r.slope.aspect module.
 *
 * Horn's formula is used to find the first order derivatives in x and y directions
 * for slope and aspect calculations: Horn, B. K. P. (1981).
 * "Hill Shading and the Reflectance Map", Proceedings of the IEEE, 69(1):14-47.
 *
 * Other reference :
 * Burrough, P.A. and McDonell, R.A., 1998. Principles of Geographical Information
 * Systems. p. 190.
 *
 * Shaded relief based on original method for GRASS GIS 4.1 by Jim Westervelt,
 * U.S. Army Construction Engineering Research Laboratory
 * as found in GRASS's r.shaded.relief (formerly shade.rel.sh) module.
 * ref: "r.mapcalc: An Algebra for GIS and Image Processing",
 * by Michael Shapiro and Jim Westervelt, U.S. Army Construction Engineering
 * Research Laboratory (March/1991)
 *
 * Color table of named colors and lookup code derived from src/libes/gis/named_colr.c
 * of GRASS 4.1
 *
 * TRI - Terrain Ruggedness Index is as described in Wilson et al. (2007)
 * this is based on the method of Valentine et al. (2004)
 *
 * TPI - Topographic Position Index follows the description in
 * Wilson et al. (2007), following Weiss (2001).  The radius is fixed
 * at 1 cell width/height
 *
 * Roughness - follows the definition in Wilson et al. (2007), which follows
 * Dartnell (2000).
 *
 * References for TRI/TPI/Roughness:
 * Dartnell, P. 2000. Applying Remote Sensing Techniques to map Seafloor
 *  Geology/Habitat Relationships. Masters Thesis, San Francisco State
 *  University, pp. 108.
 * Valentine, P. C., S. J. Fuller, L. A. Scully. 2004. Terrain Ruggedness
 *  Analysis and Distribution of Boulder Ridges in the Stellwagen Bank National
 *  Marine Sanctuary Region (poster). Galway, Ireland: 5th International
 *  Symposium on Marine Geological and Biological Habitat Mapping (GeoHAB),
 *  May 2004.
 * Weiss, A. D. 2001. Topographic Positions and Landforms Analysis (poster),
 *  ESRI International User Conference, July 2001. San Diego, CA: ESRI.
 * Wilson, M. F. J.; O'Connell, B.; Brown, C.; Guinan, J. C. & Grehan, A. J.
 *  Multiscale terrain analysis of multibeam bathymetry data for habitat mapping
 *  on the continental slope Marine Geodesy, 2007, 30, 3-35
 ****************************************************************************/

// Include before others for mingw for VSIStatBufL
#include "cpl_conv.h"

#include "cpl_port.h"
#include "gdal_utils.h"
#include "gdal_utils_priv.h"

#include <cfloat>
#include <cmath>
#include <cstdio>
#include <cstdlib>
#include <cstring>
#if HAVE_SYS_STAT_H
#include <sys/stat.h>
#endif

#include <algorithm>
#include <limits>

#include "cpl_error.h"
#include "cpl_progress.h"
#include "cpl_string.h"
#include "cpl_vsi.h"
#include "gdal.h"
#include "gdal_priv.h"

#if defined(__SSE2__) || defined(_M_X64)
#define HAVE_16_SSE_REG
#define HAVE_SSE2
#include "emmintrin.h"
#endif

CPL_CVSID("$Id$");

static const double kdfDegreesToRadians = M_PI / 180.0;
static const double kdfRadiansToDegrees = 180.0 / M_PI;

typedef enum
{
    COLOR_SELECTION_INTERPOLATE,
    COLOR_SELECTION_NEAREST_ENTRY,
    COLOR_SELECTION_EXACT_ENTRY,
    COLOR_SELECTION_INTERVAL_ENTRY
} ColorSelectionMode;

struct GDALDEMProcessingOptions
{
    /*output format. The default is GeoTIFF(GTiff). Use the short format name. */
    char *pszFormat;

    /*the progress function to use */
    GDALProgressFunc pfnProgress;

    /*pointer to the progress data variable */
    void *pProgressData;

    double z;
    double scale;
    double az;
    double alt;
    int slopeFormat;
    bool bAddAlpha;
    bool bZeroForFlat;
    bool bAngleAsAzimuth;
    ColorSelectionMode eColorSelectionMode;
    bool bComputeAtEdges;
    bool bZevenbergenThorne;
    bool bCombined;
    bool bMultiDirectional;
    char** papszCreateOptions;
    int nBand;
};

/************************************************************************/
/*                          ComputeVal()                                */
/************************************************************************/

template<class T>
struct GDALGeneric3x3ProcessingAlg
{
    typedef float (*type) (const T* pafWindow, float fDstNoDataValue, void* pData);
};

template<class T>
struct GDALGeneric3x3ProcessingAlg_multisample
{
    typedef int (*type)  (const T* pafThreeLineWin,
                          int nLine1Off,
                          int nLine2Off,
                          int nLine3Off,
                          int nXSize,
                          void* pData,
                          float* pafOutputBuf);
};

template<class T>
static float ComputeVal( bool bSrcHasNoData, T fSrcNoDataValue,
                         bool bIsSrcNoDataNan,
                         T* afWin, float fDstNoDataValue,
                         typename GDALGeneric3x3ProcessingAlg<T>::type pfnAlg,
                         void* pData,
                         bool bComputeAtEdges );

template<>
float ComputeVal( bool bSrcHasNoData, float fSrcNoDataValue,
                  bool bIsSrcNoDataNan,
                  float* afWin, float fDstNoDataValue,
                  GDALGeneric3x3ProcessingAlg<float>::type pfnAlg,
                  void* pData,
                  bool bComputeAtEdges )
{
    if( bSrcHasNoData &&
        ((!bIsSrcNoDataNan && ARE_REAL_EQUAL(afWin[4], fSrcNoDataValue)) ||
         (bIsSrcNoDataNan && CPLIsNan(afWin[4]))) )
    {
        return fDstNoDataValue;
    }
    else if( bSrcHasNoData )
    {
        for( int k = 0; k < 9; k++ )
        {
            if( (!bIsSrcNoDataNan &&
                 ARE_REAL_EQUAL(afWin[k], fSrcNoDataValue)) ||
                (bIsSrcNoDataNan && CPLIsNan(afWin[k])) )
            {
                if( bComputeAtEdges )
                    afWin[k] = afWin[4];
                else
                    return fDstNoDataValue;
            }
        }
    }

    return pfnAlg(afWin, fDstNoDataValue, pData);
}

// TODO.................
template<>
float ComputeVal( bool bSrcHasNoData, GInt32 fSrcNoDataValue,
                  bool /* bIsSrcNoDataNan */,
                  GInt32* afWin, float fDstNoDataValue,
                  GDALGeneric3x3ProcessingAlg<GInt32>::type pfnAlg,
                  void* pData,
                  bool bComputeAtEdges )
{
    if( bSrcHasNoData && afWin[4] == fSrcNoDataValue )
    {
        return fDstNoDataValue;
    }
    else if( bSrcHasNoData )
    {
        for( int k = 0; k < 9; k++ )
        {
            if( afWin[k] == fSrcNoDataValue )
            {
                if( bComputeAtEdges )
                    afWin[k] = afWin[4];
                else
                    return fDstNoDataValue;
            }
        }
    }

    return pfnAlg(afWin, fDstNoDataValue, pData);
}

/************************************************************************/
/*                           INTERPOL()                                 */
/************************************************************************/

template<class T> static T INTERPOL(T a, T b, int bSrcHasNodata, T fSrcNoDataValue);

template<>
float INTERPOL(float a, float b, int bSrcHasNoData, float fSrcNoDataValue)
{
    return ((bSrcHasNoData && (ARE_REAL_EQUAL(a, fSrcNoDataValue) ||
                               ARE_REAL_EQUAL(b, fSrcNoDataValue))) ?
                                            fSrcNoDataValue : 2 * (a) - (b));
}

template<>
GInt32 INTERPOL(GInt32 a, GInt32 b, int bSrcHasNoData, GInt32 fSrcNoDataValue)
{
    if( bSrcHasNoData && ((a == fSrcNoDataValue) || (b == fSrcNoDataValue)) )
        return fSrcNoDataValue;
    int nVal = 2 * a - b;
    if( bSrcHasNoData && fSrcNoDataValue == nVal )
        return nVal + 1;
    return nVal;
}

/************************************************************************/
/*                  GDALGeneric3x3Processing()                          */
/************************************************************************/

template<class T>
static
CPLErr GDALGeneric3x3Processing(
    GDALRasterBandH hSrcBand,
    GDALRasterBandH hDstBand,
    typename GDALGeneric3x3ProcessingAlg<T>::type pfnAlg,
    typename GDALGeneric3x3ProcessingAlg_multisample<T>::type pfnAlg_multisample,
    void *pData,
    bool bComputeAtEdges,
    GDALProgressFunc pfnProgress,
    void *pProgressData )
{
    if( pfnProgress == NULL )
        pfnProgress = GDALDummyProgress;

/* -------------------------------------------------------------------- */
/*      Initialize progress counter.                                    */
/* -------------------------------------------------------------------- */
    if( !pfnProgress( 0.0, NULL, pProgressData ) )
    {
        CPLError( CE_Failure, CPLE_UserInterrupt, "User terminated" );
        return CE_Failure;
    }

    const int nXSize = GDALGetRasterBandXSize(hSrcBand);
    const int nYSize = GDALGetRasterBandYSize(hSrcBand);

    // 1 line destination buffer.
    float *pafOutputBuf = (float *) VSI_MALLOC2_VERBOSE(sizeof(float), nXSize);
    // 3 line rotating source buffer.
    T *pafThreeLineWin  = (T *) VSI_MALLOC2_VERBOSE(3 * sizeof(T), nXSize + 1);
    if( pafOutputBuf == NULL || pafThreeLineWin == NULL )
    {
        VSIFree(pafOutputBuf);
        VSIFree(pafThreeLineWin);
        return CE_Failure;
    }

    GDALDataType eReadDT;
    int bSrcHasNoData = FALSE;
    const double dfNoDataValue =
        GDALGetRasterNoDataValue(hSrcBand, &bSrcHasNoData);

    int bIsSrcNoDataNan = FALSE;
    T fSrcNoDataValue = 0;
    if( std::numeric_limits<T>::is_integer )
    {
        eReadDT = GDT_Int32;
        if( bSrcHasNoData )
        {
            GDALDataType eSrcDT = GDALGetRasterDataType( hSrcBand );
            CPLAssert( eSrcDT == GDT_Byte ||
                       eSrcDT == GDT_UInt16 ||
                       eSrcDT == GDT_Int16 );
            const int nMinVal =
                (eSrcDT == GDT_Byte ) ? 0 : (eSrcDT == GDT_UInt16) ? 0 : -32768;
            const int nMaxVal =
                (eSrcDT == GDT_Byte )
                ? 255
                : (eSrcDT == GDT_UInt16) ? 65535 : 32767;

            if( fabs(dfNoDataValue - floor(dfNoDataValue + 0.5)) < 1e-2 &&
                dfNoDataValue >= nMinVal && dfNoDataValue <= nMaxVal )
            {
                fSrcNoDataValue = static_cast<T>(floor(dfNoDataValue + 0.5));
            }
            else
            {
                bSrcHasNoData = FALSE;
            }
        }
    }
    else
    {
        eReadDT = GDT_Float32;
        fSrcNoDataValue = static_cast<T>(dfNoDataValue);
        bIsSrcNoDataNan = bSrcHasNoData && CPLIsNan(dfNoDataValue);
    }

    int bDstHasNoData = FALSE;
    float fDstNoDataValue =
        static_cast<float>(GDALGetRasterNoDataValue(hDstBand, &bDstHasNoData));
    if( !bDstHasNoData )
        fDstNoDataValue = 0.0;

    int nLine1Off = 0*nXSize;
    int nLine2Off = 1*nXSize;
    int nLine3Off = 2*nXSize;

    // Move a 3x3 pafWindow over each cell
    // (where the cell in question is #4)
    //
    //      0 1 2
    //      3 4 5
    //      6 7 8

    /* Preload the first 2 lines */

    bool abLineHasNoDataValue[3] = {
        CPL_TO_BOOL(bSrcHasNoData),
        CPL_TO_BOOL(bSrcHasNoData),
        CPL_TO_BOOL(bSrcHasNoData)
    };

    // Create an extra scope for VC12 to ignore i.
    {
      for( int i = 0; i < 2 && i < nYSize; i++ )
      {
        if( GDALRasterIO( hSrcBand,
                          GF_Read,
                          0, i,
                          nXSize, 1,
                          pafThreeLineWin + i * nXSize,
                          nXSize, 1,
                          eReadDT,
                          0, 0) != CE_None )
        {
            CPLFree(pafOutputBuf);
            CPLFree(pafThreeLineWin);

            return CE_Failure;
        }
        if( std::numeric_limits<T>::is_integer && bSrcHasNoData )
        {
            abLineHasNoDataValue[i] = false;
            for( int iX = 0; iX < nXSize; iX++ )
            {
                if( pafThreeLineWin[i * nXSize + iX] == fSrcNoDataValue )
                {
                    abLineHasNoDataValue[i] = true;
                    break;
                }
            }
        }
      }
    }  // End extra scope for VC12

    CPLErr eErr = CE_None;
    if( bComputeAtEdges && nXSize >= 2 && nYSize >= 2 )
    {
        for( int j = 0; j < nXSize; j++ )
        {
            int jmin = (j == 0) ? j : j - 1;
            int jmax = (j == nXSize - 1) ? j : j + 1;

            T afWin[9] = {
                INTERPOL(pafThreeLineWin[jmin], pafThreeLineWin[nXSize + jmin],
                         bSrcHasNoData, fSrcNoDataValue),
                INTERPOL(pafThreeLineWin[j],    pafThreeLineWin[nXSize + j],
                         bSrcHasNoData, fSrcNoDataValue),
                INTERPOL(pafThreeLineWin[jmax], pafThreeLineWin[nXSize + jmax],
                         bSrcHasNoData, fSrcNoDataValue),
                pafThreeLineWin[jmin],
                pafThreeLineWin[j],
                pafThreeLineWin[jmax],
                pafThreeLineWin[nXSize + jmin],
                pafThreeLineWin[nXSize + j],
                pafThreeLineWin[nXSize + jmax]
            };
            pafOutputBuf[j] = ComputeVal(
                CPL_TO_BOOL(bSrcHasNoData),
                fSrcNoDataValue,
                CPL_TO_BOOL(bIsSrcNoDataNan),
                afWin, fDstNoDataValue,
                pfnAlg, pData, bComputeAtEdges);
        }
        eErr = GDALRasterIO(hDstBand, GF_Write,
                    0, 0, nXSize, 1,
                    pafOutputBuf, nXSize, 1, GDT_Float32, 0, 0);
    }
    else
    {
        // Exclude the edges
        for( int j = 0; j < nXSize; j++ )
        {
            pafOutputBuf[j] = fDstNoDataValue;
        }
        eErr = GDALRasterIO(hDstBand, GF_Write,
                    0, 0, nXSize, 1,
                    pafOutputBuf, nXSize, 1, GDT_Float32, 0, 0);

        if( eErr == CE_None && nYSize > 1 )
        {
            eErr = GDALRasterIO(hDstBand, GF_Write,
                        0, nYSize - 1, nXSize, 1,
                        pafOutputBuf, nXSize, 1, GDT_Float32, 0, 0);
        }
    }
    if( eErr != CE_None )
    {
        CPLFree(pafOutputBuf);
        CPLFree(pafThreeLineWin);

        return eErr;
    }

    int i = 1;  // Used after for.
    for( ; i < nYSize-1; i++ )
    {
        /* Read third line of the line buffer */
        eErr = GDALRasterIO(   hSrcBand,
                        GF_Read,
                        0, i+1,
                        nXSize, 1,
                        pafThreeLineWin + nLine3Off,
                        nXSize, 1,
                        eReadDT,
                        0, 0);
        if( eErr != CE_None )
        {
            CPLFree(pafOutputBuf);
            CPLFree(pafThreeLineWin);

            return eErr;
        }

        // In case none of the 3 lines have nodata values, then no need to
        // check it in ComputeVal()
        bool bOneOfThreeLinesHasNoData = CPL_TO_BOOL(bSrcHasNoData);
        if( std::numeric_limits<T>::is_integer && bSrcHasNoData )
        {
            bool bLastLineHasNoDataValue = false;
            int iX = 0;
            for( ; iX + 3 < nXSize; iX +=4 )
            {
                if( pafThreeLineWin[nLine3Off + iX] == fSrcNoDataValue ||
                    pafThreeLineWin[nLine3Off + iX + 1] == fSrcNoDataValue ||
                    pafThreeLineWin[nLine3Off + iX + 2] == fSrcNoDataValue ||
                    pafThreeLineWin[nLine3Off + iX + 3] == fSrcNoDataValue )
                {
                    bLastLineHasNoDataValue = true;
                    break;
                }
            }
            if( !bLastLineHasNoDataValue )
            {
                for( ; iX < nXSize; iX++ )
                {
                    if( pafThreeLineWin[nLine3Off + iX] == fSrcNoDataValue )
                    {
                        bLastLineHasNoDataValue = true;
                    }
                }
            }
            abLineHasNoDataValue[nLine3Off / nXSize] = bLastLineHasNoDataValue;

            bOneOfThreeLinesHasNoData = abLineHasNoDataValue[0] ||
                                abLineHasNoDataValue[1] ||
                                abLineHasNoDataValue[2];
        }

        if( bComputeAtEdges && nXSize >= 2 )
        {
            int j = 0;
            T afWin[9] = {
                INTERPOL(pafThreeLineWin[nLine1Off + j],
                         pafThreeLineWin[nLine1Off + j+1],
                         bSrcHasNoData, fSrcNoDataValue),
                pafThreeLineWin[nLine1Off + j],
                pafThreeLineWin[nLine1Off + j+1],
                INTERPOL(pafThreeLineWin[nLine2Off + j],
                         pafThreeLineWin[nLine2Off + j+1],
                         bSrcHasNoData, fSrcNoDataValue),
                pafThreeLineWin[nLine2Off + j],
                pafThreeLineWin[nLine2Off + j+1],
                INTERPOL(pafThreeLineWin[nLine3Off + j],
                         pafThreeLineWin[nLine3Off + j+1],
                         bSrcHasNoData, fSrcNoDataValue),
                pafThreeLineWin[nLine3Off + j],
                pafThreeLineWin[nLine3Off + j+1]
            };

            pafOutputBuf[j] =
                ComputeVal(
                    CPL_TO_BOOL(bOneOfThreeLinesHasNoData),
                    fSrcNoDataValue,
                    CPL_TO_BOOL(bIsSrcNoDataNan),
                    afWin, fDstNoDataValue,
                    pfnAlg, pData, bComputeAtEdges);
        }
        else
        {
            // Exclude the edges
            pafOutputBuf[0] = fDstNoDataValue;
        }

        int j = 1;
        if( pfnAlg_multisample && !bOneOfThreeLinesHasNoData )
        {
            j = pfnAlg_multisample(pafThreeLineWin,
                                   nLine1Off,
                                   nLine2Off,
                                   nLine3Off,
                                   nXSize,
                                   pData,
                                   pafOutputBuf);
        }

        for( ; j < nXSize - 1; j++ )
        {
            T afWin[9] = {
                pafThreeLineWin[nLine1Off + j-1],
                pafThreeLineWin[nLine1Off + j],
                pafThreeLineWin[nLine1Off + j+1],
                pafThreeLineWin[nLine2Off + j-1],
                pafThreeLineWin[nLine2Off + j],
                pafThreeLineWin[nLine2Off + j+1],
                pafThreeLineWin[nLine3Off + j-1],
                pafThreeLineWin[nLine3Off + j],
                pafThreeLineWin[nLine3Off + j+1]
            };

            pafOutputBuf[j] =
                ComputeVal(
                    CPL_TO_BOOL(bOneOfThreeLinesHasNoData),
                    fSrcNoDataValue,
                    CPL_TO_BOOL(bIsSrcNoDataNan),
                    afWin, fDstNoDataValue,
                    pfnAlg, pData, bComputeAtEdges);
        }

        if( bComputeAtEdges && nXSize >= 2 )
        {
            j = nXSize - 1;

            T afWin[9] = {
                pafThreeLineWin[nLine1Off + j-1],
                pafThreeLineWin[nLine1Off + j],
                INTERPOL(pafThreeLineWin[nLine1Off + j],
                         pafThreeLineWin[nLine1Off + j-1],
                         bSrcHasNoData, fSrcNoDataValue),
                pafThreeLineWin[nLine2Off + j-1],
                pafThreeLineWin[nLine2Off + j],
                INTERPOL(pafThreeLineWin[nLine2Off + j],
                         pafThreeLineWin[nLine2Off + j-1],
                         bSrcHasNoData, fSrcNoDataValue),
                pafThreeLineWin[nLine3Off + j-1],
                pafThreeLineWin[nLine3Off + j],
                INTERPOL(pafThreeLineWin[nLine3Off + j],
                         pafThreeLineWin[nLine3Off + j-1],
                         bSrcHasNoData, fSrcNoDataValue)
            };

            pafOutputBuf[j] =
                ComputeVal(
                    CPL_TO_BOOL(bOneOfThreeLinesHasNoData),
                    fSrcNoDataValue,
                    CPL_TO_BOOL(bIsSrcNoDataNan),
                    afWin, fDstNoDataValue,
                    pfnAlg, pData, bComputeAtEdges);
        }
        else
        {
            // Exclude the edges
            if( nXSize > 1 )
                pafOutputBuf[nXSize - 1] = fDstNoDataValue;
        }

        /* -----------------------------------------
         * Write Line to Raster
         */
        eErr = GDALRasterIO(hDstBand, GF_Write, 0, i, nXSize, 1,
                            pafOutputBuf, nXSize, 1, GDT_Float32, 0, 0);
        if( eErr != CE_None )
        {
            CPLFree(pafOutputBuf);
            CPLFree(pafThreeLineWin);

            return eErr;
        }

        if( !pfnProgress( 1.0 * (i+1) / nYSize, NULL, pProgressData ) )
        {
            CPLError( CE_Failure, CPLE_UserInterrupt, "User terminated" );
            eErr = CE_Failure;

            CPLFree(pafOutputBuf);
            CPLFree(pafThreeLineWin);

            return eErr;
        }

        const int nTemp = nLine1Off;
        nLine1Off = nLine2Off;
        nLine2Off = nLine3Off;
        nLine3Off = nTemp;
    }

    if( bComputeAtEdges && nXSize >= 2 && nYSize >= 2 )
    {
        for( int j = 0; j < nXSize; j++ )
        {
            int jmin = (j == 0) ? j : j - 1;
            int jmax = (j == nXSize - 1) ? j : j + 1;

            T afWin[9] = {
                pafThreeLineWin[nLine1Off + jmin],
                pafThreeLineWin[nLine1Off + j],
                pafThreeLineWin[nLine1Off + jmax],
                pafThreeLineWin[nLine2Off + jmin],
                pafThreeLineWin[nLine2Off + j],
                pafThreeLineWin[nLine2Off + jmax],
                INTERPOL(pafThreeLineWin[nLine2Off + jmin],
                         pafThreeLineWin[nLine1Off + jmin],
                         bSrcHasNoData, fSrcNoDataValue),
                INTERPOL(pafThreeLineWin[nLine2Off + j],
                         pafThreeLineWin[nLine1Off + j],
                         bSrcHasNoData, fSrcNoDataValue),
                INTERPOL(pafThreeLineWin[nLine2Off + jmax],
                         pafThreeLineWin[nLine1Off + jmax],
                         bSrcHasNoData, fSrcNoDataValue),
            };

            pafOutputBuf[j] = ComputeVal(
                CPL_TO_BOOL(bSrcHasNoData),
                fSrcNoDataValue,
                CPL_TO_BOOL(bIsSrcNoDataNan),
                afWin, fDstNoDataValue,
                pfnAlg, pData, bComputeAtEdges);
        }
        eErr = GDALRasterIO(hDstBand, GF_Write,
                            0, i, nXSize, 1,
                            pafOutputBuf, nXSize, 1, GDT_Float32, 0, 0);
        if( eErr != CE_None )
        {
            CPLFree(pafOutputBuf);
            CPLFree(pafThreeLineWin);

            return eErr;
        }
    }

    pfnProgress( 1.0, NULL, pProgressData );
    eErr = CE_None;

    CPLFree(pafOutputBuf);
    CPLFree(pafThreeLineWin);

    return eErr;
}

/************************************************************************/
/*                            GradientAlg                               */
/************************************************************************/

typedef enum
{
    HORN,
    ZEVENBERGEN_THORNE
} GradientAlg;

template<class T, GradientAlg alg> struct Gradient
{
    static void inline calc(const T* afWin, double inv_ewres, double inv_nsres,
                            double&x, double&y);
};

template<class T> struct Gradient<T, HORN>
{
    static void calc(const T* afWin, double inv_ewres, double inv_nsres,
                     double&x, double&y)
    {
        x = ((afWin[0] + afWin[3] + afWin[3] + afWin[6]) -
             (afWin[2] + afWin[5] + afWin[5] + afWin[8])) * inv_ewres;

        y = ((afWin[6] + afWin[7] + afWin[7] + afWin[8]) -
             (afWin[0] + afWin[1] + afWin[1] + afWin[2])) * inv_nsres;
    }
};

template<class T> struct Gradient<T, ZEVENBERGEN_THORNE>
{
    static void calc(const T* afWin, double inv_ewres, double inv_nsres,
                     double&x, double&y)
    {
        x = (afWin[3] - afWin[5]) * inv_ewres;
        y = (afWin[7] - afWin[1]) * inv_nsres;
    }
};

/************************************************************************/
/*                         GDALHillshade()                              */
/************************************************************************/

typedef struct
{
    double inv_nsres;
    double inv_ewres;
    double sin_altRadians;
    double cos_alt_mul_z;
    double azRadians;
    double cos_az_mul_cos_alt_mul_z;
    double sin_az_mul_cos_alt_mul_z;
    double square_z;
    double sin_altRadians_mul_254;
    double cos_az_mul_cos_alt_mul_z_mul_254;
    double sin_az_mul_cos_alt_mul_z_mul_254;

    double square_z_mul_square_inv_res;
    double cos_az_mul_cos_alt_mul_z_mul_254_mul_inv_res;
    double sin_az_mul_cos_alt_mul_z_mul_254_mul_inv_res;
} GDALHillshadeAlgData;

/* Unoptimized formulas are :
    x = psData->z*((afWin[0] + afWin[3] + afWin[3] + afWin[6]) -
        (afWin[2] + afWin[5] + afWin[5] + afWin[8])) /
        (8.0 * psData->ewres * psData->scale);

    y = psData->z*((afWin[6] + afWin[7] + afWin[7] + afWin[8]) -
        (afWin[0] + afWin[1] + afWin[1] + afWin[2])) /
        (8.0 * psData->nsres * psData->scale);

    slope = atan(sqrt(x*x + y*y));

    aspect = atan2(y,x);

    cang = sin(alt) * cos(slope) +
           cos(alt) * sin(slope) *
           cos(az - M_PI/2 - aspect);

We can avoid a lot of trigonometric computations:

    since cos(atan(x)) = 1 / sqrt(1+x^2)
      ==> cos(slope) = 1 / sqrt(1+ x*x+y*y)

      and sin(atan(x)) = x / sqrt(1+x^2)
      ==> sin(slope) = sqrt(x*x + y*y) / sqrt(1+ x*x+y*y)

      and cos(az - M_PI/2 - aspect)
        = cos(-az + M_PI/2 + aspect)
        = cos(M_PI/2 - (az - aspect))
        = sin(az - aspect)
        = -sin(aspect-az)

==> cang = (sin(alt) - cos(alt) * sqrt(x*x + y*y)  * sin(aspect-as)) /
           sqrt(1+ x*x+y*y)

    But:
    sin(aspect - az) = sin(aspect)*cos(az) - cos(aspect)*sin(az))

and as sin(aspect)=sin(atan2(y,x)) = y / sqrt(xx_plus_yy)
   and cos(aspect)=cos(atan2(y,x)) = x / sqrt(xx_plus_yy)

    sin(aspect - az) = (y * cos(az) - x * sin(az)) / sqrt(xx_plus_yy)

so we get a final formula with just one transcendental function
(reciprocal of square root):

    cang = (psData->sin_altRadians -
           (y * psData->cos_az_mul_cos_alt_mul_z -
            x * psData->sin_az_mul_cos_alt_mul_z)) /
           sqrt(1 + psData->square_z * xx_plus_yy);
*/

#ifdef HAVE_SSE2
inline double ApproxADivByInvSqrtB( double a, double b )
{
    __m128d regB = _mm_load_sd( &b );
    __m128d regB_half = _mm_mul_sd( regB, _mm_set1_pd( 0.5 ) );
    // Compute rough approximation of 1 / sqrt(b) with _mm_rsqrt_ss
    regB = _mm_cvtss_sd( regB, _mm_rsqrt_ss(
                            _mm_cvtsd_ss( _mm_setzero_ps(), regB ) ) );
    // And perform one step of Newton-Raphson approximation to improve it
    // approx_inv_sqrt_x = approx_inv_sqrt_x*(1.5 -
    //                            0.5*x*approx_inv_sqrt_x*approx_inv_sqrt_x);
    regB = _mm_mul_sd(regB, _mm_sub_sd( _mm_set1_pd( 1.5 ),
                                        _mm_mul_sd(regB_half,
                                                   _mm_mul_sd(regB, regB)) ) );
    double dOut;
    _mm_store_sd( &dOut, regB );
    return a * dOut;
}
#else
inline double ApproxADivByInvSqrtB( double a, double b )
{
    return a / sqrt(b);
}
#endif

template<class T, GradientAlg alg>
static
float GDALHillshadeAlg (const T* afWin, float /*fDstNoDataValue*/, void* pData)
{
    GDALHillshadeAlgData* psData = (GDALHillshadeAlgData*)pData;

    // First Slope ...
    double x, y;
    Gradient<T, alg>::calc(afWin, psData->inv_ewres, psData->inv_nsres, x, y);

    const double xx_plus_yy = x * x + y * y;

    // ... then the shade value
    const double cang_mul_254 =
        ApproxADivByInvSqrtB(
            psData->sin_altRadians_mul_254 -
            (y * psData->cos_az_mul_cos_alt_mul_z_mul_254 -
             x * psData->sin_az_mul_cos_alt_mul_z_mul_254),
            1 + psData->square_z * xx_plus_yy);

    const double cang = cang_mul_254 <= 0.0 ? 1.0 : 1.0 + cang_mul_254;

    return static_cast<float>(cang);
}

template<class T>
static
float GDALHillshadeAlg_same_res (const T* afWin, float /*fDstNoDataValue*/, void* pData)
{
    GDALHillshadeAlgData* psData = (GDALHillshadeAlgData*)pData;

    // First Slope ...
    /*x = (afWin[0] + afWin[3] + afWin[3] + afWin[6]) -
        (afWin[2] + afWin[5] + afWin[5] + afWin[8]);

    y = (afWin[0] + afWin[1] + afWin[1] + afWin[2]) -
        (afWin[6] + afWin[7] + afWin[7] + afWin[8]);*/

    T accX = afWin[0] - afWin[8];
    const T six_minus_two = afWin[6] - afWin[2];
    T accY = accX;
    const T three_minus_five = afWin[3] - afWin[5];
    const T one_minus_seven = afWin[1] - afWin[7];
    accX += three_minus_five;
    accY += one_minus_seven;
    accX += three_minus_five;
    accY += one_minus_seven;
    accX += six_minus_two;
    accY -= six_minus_two;
    const double x = accX;
    const double y = accY;

    const double xx_plus_yy = x * x + y * y;

    // ... then the shade value
    const double cang_mul_254 =
        ApproxADivByInvSqrtB(
            psData->sin_altRadians_mul_254 +
            (x * psData->sin_az_mul_cos_alt_mul_z_mul_254_mul_inv_res +
             y * psData->cos_az_mul_cos_alt_mul_z_mul_254_mul_inv_res),
            1 + psData->square_z_mul_square_inv_res * xx_plus_yy);

    const double cang = cang_mul_254 <= 0.0 ? 1.0 : 1.0 + cang_mul_254;

    return static_cast<float>(cang);
}

#ifdef HAVE_16_SSE_REG
template<class T>
static
int GDALHillshadeAlg_same_res_multisample( const T* pafThreeLineWin,
                                           int nLine1Off,
                                           int nLine2Off,
                                           int nLine3Off,
                                           int nXSize,
                                           void* pData,
                                           float* pafOutputBuf )
{
    // Only valid for T == int

    GDALHillshadeAlgData* psData = (GDALHillshadeAlgData*)pData;
    const __m128d reg_fact_x = _mm_load1_pd(
                      &(psData->sin_az_mul_cos_alt_mul_z_mul_254_mul_inv_res));
    const __m128d reg_fact_y = _mm_load1_pd (
                      &(psData->cos_az_mul_cos_alt_mul_z_mul_254_mul_inv_res));
    const __m128d reg_constant_num = _mm_load1_pd(
                      &(psData->sin_altRadians_mul_254));
    const __m128d reg_constant_denom = _mm_load1_pd(
                      &(psData->square_z_mul_square_inv_res));
    const __m128d reg_half = _mm_set1_pd(0.5);
    const __m128d reg_one = _mm_add_pd(reg_half, reg_half);
    const __m128 reg_one_float = _mm_set1_ps(1);

    int j = 1;  // Used after for.
    for( ; j < nXSize - 4; j+= 4 )
    {
        const T* firstLine  = pafThreeLineWin + nLine1Off + j-1;
        const T* secondLine = pafThreeLineWin + nLine2Off + j-1;
        const T* thirdLine  = pafThreeLineWin + nLine3Off + j-1;

        __m128i firstLine0 = _mm_loadu_si128( (__m128i const*)firstLine );
        __m128i firstLine1 = _mm_loadu_si128( (__m128i const*)(firstLine + 1) );
        __m128i firstLine2 = _mm_loadu_si128( (__m128i const*)(firstLine + 2) );
        __m128i thirdLine0 = _mm_loadu_si128( (__m128i const*)thirdLine );
        __m128i thirdLine1 = _mm_loadu_si128( (__m128i const*)(thirdLine + 1) );
        __m128i thirdLine2 = _mm_loadu_si128( (__m128i const*)(thirdLine + 2) );
        __m128i accX = _mm_sub_epi32( firstLine0, thirdLine2);
        const __m128i six_minus_two = _mm_sub_epi32( thirdLine0, firstLine2 );
        __m128i accY = accX;
        const __m128i three_minus_five = _mm_sub_epi32(
                          _mm_loadu_si128( (__m128i const*)secondLine ),
                          _mm_loadu_si128( (__m128i const*)(secondLine+2) ) );
        const __m128i one_minus_seven = _mm_sub_epi32( firstLine1, thirdLine1 );
        accX = _mm_add_epi32(accX, three_minus_five);
        accY = _mm_add_epi32(accY, one_minus_seven);
        accX = _mm_add_epi32(accX, three_minus_five);
        accY = _mm_add_epi32(accY, one_minus_seven);
        accX = _mm_add_epi32(accX, six_minus_two);
        accY = _mm_sub_epi32(accY, six_minus_two);

        __m128d reg_x0 = _mm_cvtepi32_pd(accX);
        __m128d reg_x1 = _mm_cvtepi32_pd(_mm_srli_si128(accX, 8));
        __m128d reg_y0 = _mm_cvtepi32_pd(accY);
        __m128d reg_y1 = _mm_cvtepi32_pd(_mm_srli_si128(accY, 8));
        __m128d reg_xx_plus_yy0 = _mm_add_pd( _mm_mul_pd(reg_x0, reg_x0),
                                              _mm_mul_pd(reg_y0, reg_y0) );
        __m128d reg_xx_plus_yy1 = _mm_add_pd( _mm_mul_pd(reg_x1, reg_x1),
                                              _mm_mul_pd(reg_y1, reg_y1) );

        __m128d reg_numerator0 = _mm_add_pd(reg_constant_num,
                  _mm_add_pd( _mm_mul_pd(reg_fact_x, reg_x0),
                              _mm_mul_pd(reg_fact_y, reg_y0) ) );
        __m128d reg_numerator1 = _mm_add_pd(reg_constant_num,
                  _mm_add_pd( _mm_mul_pd(reg_fact_x, reg_x1),
                              _mm_mul_pd(reg_fact_y, reg_y1) ) );
        __m128d reg_denominator0 = _mm_add_pd(reg_one,
                              _mm_mul_pd(reg_constant_denom, reg_xx_plus_yy0));
        __m128d reg_denominator1 = _mm_add_pd(reg_one,
                              _mm_mul_pd(reg_constant_denom, reg_xx_plus_yy1));

        __m128d regB0 = reg_denominator0;
        __m128d regB1 = reg_denominator1;
        __m128d regB0_half = _mm_mul_pd( regB0, reg_half );
        __m128d regB1_half = _mm_mul_pd( regB1, reg_half );
        // Compute rough approximation of 1 / sqrt(b) with _mm_rsqrt_ps
        regB0 = _mm_cvtps_pd( _mm_rsqrt_ps( _mm_cvtpd_ps( regB0 ) ) );
        regB1 = _mm_cvtps_pd( _mm_rsqrt_ps( _mm_cvtpd_ps( regB1 ) ) );
        // And perform one step of Newton-Raphson approximation to improve it
        // approx_inv_sqrt_x = approx_inv_sqrt_x*(1.5 -
        //                            0.5*x*approx_inv_sqrt_x*approx_inv_sqrt_x);
        const __m128d reg_one_and_a_half = _mm_add_pd(reg_one, reg_half);
        regB0 = _mm_mul_pd(regB0, _mm_sub_pd( reg_one_and_a_half,
                                             _mm_mul_pd(regB0_half,
                                                  _mm_mul_pd(regB0, regB0)) ) );
        regB1 = _mm_mul_pd(regB1, _mm_sub_pd( reg_one_and_a_half,
                                            _mm_mul_pd(regB1_half,
                                                  _mm_mul_pd(regB1, regB1)) ) );
        reg_numerator0 = _mm_mul_pd(reg_numerator0, regB0);
        reg_numerator1 = _mm_mul_pd(reg_numerator1, regB1);

        __m128 res = _mm_castsi128_ps(
          _mm_unpacklo_epi64 (_mm_castps_si128(_mm_cvtpd_ps(reg_numerator0)),
                              _mm_castps_si128(_mm_cvtpd_ps(reg_numerator1))));
        res = _mm_add_ps(res, reg_one_float);
        res = _mm_max_ps(res, reg_one_float);

        _mm_storeu_ps( pafOutputBuf + j, res);
    }
    return j;
}
#endif

static const double INV_SQUARE_OF_HALF_PI = 1.0 / ((M_PI*M_PI)/4);

template<class T, GradientAlg alg>
static
float GDALHillshadeCombinedAlg (const T* afWin, float /*fDstNoDataValue*/, void* pData)
{
    GDALHillshadeAlgData* psData = (GDALHillshadeAlgData*)pData;

    // First Slope ...
    double x, y;
    Gradient<T, alg>::calc(afWin, psData->inv_ewres, psData->inv_nsres, x, y);

    const double xx_plus_yy = x * x + y * y;

    const double slope = xx_plus_yy * psData->square_z;

    // ... then the shade value
    double cang =
        acos(
            ApproxADivByInvSqrtB(
                psData->sin_altRadians -
                (y * psData->cos_az_mul_cos_alt_mul_z -
                 x * psData->sin_az_mul_cos_alt_mul_z),
                1 + slope));

    // combined shading
    cang = 1 - cang * atan(sqrt(slope)) * INV_SQUARE_OF_HALF_PI;

    const float fcang =
        cang <= 0.0
        ? 1.0f
        : static_cast<float>(1.0 + (254.0 * cang));

    return fcang;
}

static
void* GDALCreateHillshadeData( double* adfGeoTransform,
                               double z,
                               double scale,
                               double alt,
                               double az,
                               bool bZevenbergenThorne )
{
    GDALHillshadeAlgData* pData =
        (GDALHillshadeAlgData*)CPLCalloc(1, sizeof(GDALHillshadeAlgData));

    pData->inv_nsres = 1.0 / adfGeoTransform[5];
    pData->inv_ewres = 1.0 / adfGeoTransform[1];
    pData->sin_altRadians = sin(alt * kdfDegreesToRadians);
    pData->azRadians = az * kdfDegreesToRadians;
    const double z_scaled = z / ((bZevenbergenThorne ? 2 : 8) * scale);
    pData->cos_alt_mul_z =
        cos(alt * kdfDegreesToRadians) * z_scaled;
    pData->cos_az_mul_cos_alt_mul_z =
        cos(pData->azRadians) * pData->cos_alt_mul_z;
    pData->sin_az_mul_cos_alt_mul_z =
        sin(pData->azRadians) * pData->cos_alt_mul_z;
    pData->square_z = z_scaled * z_scaled;

    pData->sin_altRadians_mul_254 = 254.0 *
                                    pData->sin_altRadians;
    pData->cos_az_mul_cos_alt_mul_z_mul_254 = 254.0 *
        pData->cos_az_mul_cos_alt_mul_z;
    pData->sin_az_mul_cos_alt_mul_z_mul_254 = 254.0 *
        pData->sin_az_mul_cos_alt_mul_z;

    if( adfGeoTransform[1] == -adfGeoTransform[5] )
    {
        pData->square_z_mul_square_inv_res =
          pData->square_z * pData->inv_ewres * pData->inv_ewres;
        pData->cos_az_mul_cos_alt_mul_z_mul_254_mul_inv_res =
          pData->cos_az_mul_cos_alt_mul_z_mul_254 * -pData->inv_ewres;
        pData->sin_az_mul_cos_alt_mul_z_mul_254_mul_inv_res =
          pData->sin_az_mul_cos_alt_mul_z_mul_254 * pData->inv_ewres;
    }

    return pData;
}

/************************************************************************/
/*                   GDALHillshadeMultiDirectional()                    */
/************************************************************************/

typedef struct
{
    double inv_nsres;
    double inv_ewres;
    double square_z;
    double sin_altRadians_mul_127;
    double sin_altRadians_mul_254;

    double cos_alt_mul_z_mul_127;
    double cos225_az_mul_cos_alt_mul_z_mul_127;

} GDALHillshadeMultiDirectionalAlgData;

template<class T, GradientAlg alg>
static
float GDALHillshadeMultiDirectionalAlg (const T* afWin,
                                        float /*fDstNoDataValue*/,
                                        void* pData)
{
    const GDALHillshadeMultiDirectionalAlgData* psData =
                            (const GDALHillshadeMultiDirectionalAlgData*)pData;

    // First Slope ...
    double x, y;
    Gradient<T, alg>::calc(afWin, psData->inv_ewres, psData->inv_nsres, x, y);

    // See http://pubs.usgs.gov/of/1992/of92-422/of92-422.pdf
    // W225 = sin^2(aspect - 225) = 0.5 * (1 - 2 * sin(aspect) * cos(aspect))
    // W270 = sin^2(aspect - 270) = cos^2(aspect)
    // W315 = sin^2(aspect - 315) = 0.5 * (1 + 2 * sin(aspect) * cos(aspect))
    // W360 = sin^2(aspect - 360) = sin^2(aspect)
    // hillshade=  0.5 * (W225 * hillshade(az=225) +
    //                    W270 * hillshade(az=270) +
    //                    W315 * hillshade(az=315) +
    //                    W360 * hillshade(az=360))

    const double xx = x * x;
    const double yy = y * y;
    const double xx_plus_yy = xx + yy;

    // ... then the shade value from different azimuth
    double val225_mul_127 = psData->sin_altRadians_mul_127 +
                            (x-y) * psData->cos225_az_mul_cos_alt_mul_z_mul_127;
    val225_mul_127 = ( val225_mul_127 <= 0.0) ? 0.0 : val225_mul_127;
    double val270_mul_127 = psData->sin_altRadians_mul_127 -
                            x * psData->cos_alt_mul_z_mul_127;
    val270_mul_127 = ( val270_mul_127 <= 0.0) ? 0.0 : val270_mul_127;
    double val315_mul_127 = psData->sin_altRadians_mul_127 +
                            (x+y) * psData->cos225_az_mul_cos_alt_mul_z_mul_127;
    val315_mul_127 = ( val315_mul_127 <= 0.0) ? 0.0 : val315_mul_127;
    double val360_mul_127 = psData->sin_altRadians_mul_127 -
                            y * psData->cos_alt_mul_z_mul_127;
    val360_mul_127 = ( val360_mul_127 <= 0.0) ? 0.0 : val360_mul_127;

    // ... then the weighted shading
    const double weight_225 = 0.5 * xx_plus_yy - x * y;
    const double weight_270 = xx;
    const double weight_315 = xx_plus_yy - weight_225;
    const double weight_360 = yy;
    const double cang_mul_127 = ApproxADivByInvSqrtB(
                  (weight_225 * val225_mul_127 +
                   weight_270 * val270_mul_127 +
                   weight_315 * val315_mul_127 +
                   weight_360 * val360_mul_127) / xx_plus_yy,
            1 + psData->square_z * xx_plus_yy);

    const double cang = 1.0 + (
        (xx_plus_yy == 0.0) ? psData->sin_altRadians_mul_254 : cang_mul_127);

    return static_cast<float>(cang);
}

static
void* GDALCreateHillshadeMultiDirectionalData( double* adfGeoTransform,
                                               double z,
                                               double scale,
                                               double alt,
                                               bool bZevenbergenThorne )
{
    GDALHillshadeMultiDirectionalAlgData* pData =
        (GDALHillshadeMultiDirectionalAlgData*)CPLCalloc(
                        1, sizeof(GDALHillshadeMultiDirectionalAlgData));

    pData->inv_nsres = 1.0 / adfGeoTransform[5];
    pData->inv_ewres = 1.0 / adfGeoTransform[1];
    const double z_scaled = z / ((bZevenbergenThorne ? 2 : 8) * scale);
    const double cos_alt_mul_z =
        cos(alt * kdfDegreesToRadians) * z_scaled;
    pData->square_z = z_scaled * z_scaled;

    pData->sin_altRadians_mul_127 = 127.0 * sin(alt * kdfDegreesToRadians);
    pData->sin_altRadians_mul_254 = 254.0 * sin(alt * kdfDegreesToRadians);
    pData->cos_alt_mul_z_mul_127 = 127.0 * cos_alt_mul_z;
    pData->cos225_az_mul_cos_alt_mul_z_mul_127 = 127.0 *
        cos(225 * kdfDegreesToRadians) * cos_alt_mul_z;

    return pData;
}

/************************************************************************/
/*                         GDALSlope()                                  */
/************************************************************************/

typedef struct
{
    double nsres;
    double ewres;
    double scale;
    int    slopeFormat;
} GDALSlopeAlgData;

template<class T>
static
float GDALSlopeHornAlg( const T* afWin, float /*fDstNoDataValue*/, void* pData )
{
    GDALSlopeAlgData* psData = (GDALSlopeAlgData*)pData;

    const double dx = ((afWin[0] + afWin[3] + afWin[3] + afWin[6]) -
          (afWin[2] + afWin[5] + afWin[5] + afWin[8]))/psData->ewres;

    const double dy = ((afWin[6] + afWin[7] + afWin[7] + afWin[8]) -
          (afWin[0] + afWin[1] + afWin[1] + afWin[2]))/psData->nsres;

    const double key = (dx * dx + dy * dy);

    if( psData->slopeFormat == 1 )
        return static_cast<float>(
            atan(sqrt(key) / (8*psData->scale)) * kdfRadiansToDegrees);

    return static_cast<float>(100*(sqrt(key) / (8*psData->scale)));
}

template<class T>
static
float GDALSlopeZevenbergenThorneAlg( const T* afWin,
                                     float /*fDstNoDataValue*/,
                                     void* pData )
{
    GDALSlopeAlgData* psData = (GDALSlopeAlgData*)pData;

    const double dx = (afWin[3] - afWin[5]) / psData->ewres;
    const double dy = (afWin[7] - afWin[1]) / psData->nsres;
    const double key = dx * dx + dy * dy;

    if( psData->slopeFormat == 1 )
        return static_cast<float>(
            atan(sqrt(key) / (2*psData->scale)) * kdfRadiansToDegrees);

    return static_cast<float>(100*(sqrt(key) / (2*psData->scale)));
}

static
void* GDALCreateSlopeData( double* adfGeoTransform,
                           double scale,
                           int slopeFormat )
{
    GDALSlopeAlgData* pData =
        (GDALSlopeAlgData*)CPLMalloc(sizeof(GDALSlopeAlgData));

    pData->nsres = adfGeoTransform[5];
    pData->ewres = adfGeoTransform[1];
    pData->scale = scale;
    pData->slopeFormat = slopeFormat;
    return pData;
}

/************************************************************************/
/*                         GDALAspect()                                 */
/************************************************************************/

typedef struct
{
    bool bAngleAsAzimuth;
} GDALAspectAlgData;

template<class T>
static
float GDALAspectAlg( const T* afWin, float fDstNoDataValue, void* pData )
{
    GDALAspectAlgData* psData = (GDALAspectAlgData*)pData;

    const double dx = ((afWin[2] + afWin[5] + afWin[5] + afWin[8]) -
          (afWin[0] + afWin[3] + afWin[3] + afWin[6]));

    const double dy = ((afWin[6] + afWin[7] + afWin[7] + afWin[8]) -
          (afWin[0] + afWin[1] + afWin[1] + afWin[2]));

    float aspect = static_cast<float>(atan2(dy,-dx) / kdfDegreesToRadians);

    if( dx == 0 && dy == 0 )
    {
        /* Flat area */
        aspect = fDstNoDataValue;
    }
    else if( psData->bAngleAsAzimuth )
    {
        if( aspect > 90.0f )
            aspect = 450.0f - aspect;
        else
            aspect = 90.0f - aspect;
    }
    else
    {
        if( aspect < 0 )
            aspect += 360.0f;
    }

    if( aspect == 360.0f )
        aspect = 0.0;

    return aspect;
}

template<class T>
static
float GDALAspectZevenbergenThorneAlg( const T* afWin, float fDstNoDataValue,
                                      void* pData )
{
    GDALAspectAlgData* psData = (GDALAspectAlgData*)pData;

    const double dx = afWin[5] - afWin[3];
    const double dy = afWin[7] - afWin[1];
    float aspect = static_cast<float>(atan2(dy,-dx) / kdfDegreesToRadians);
    if( dx == 0 && dy == 0 )
    {
        /* Flat area */
        aspect = fDstNoDataValue;
    }
    else if( psData->bAngleAsAzimuth )
    {
        if( aspect > 90.0f )
            aspect = 450.0f - aspect;
        else
            aspect = 90.0f - aspect;
    }
    else
    {
        if( aspect < 0 )
            aspect += 360.0f;
    }

    if( aspect == 360.0f )
        aspect = 0.0;

    return aspect;
}

static
void *GDALCreateAspectData( bool bAngleAsAzimuth )
{
    GDALAspectAlgData* pData =
        (GDALAspectAlgData*)CPLMalloc(sizeof(GDALAspectAlgData));

    pData->bAngleAsAzimuth = bAngleAsAzimuth;
    return pData;
}

/************************************************************************/
/*                      GDALColorRelief()                               */
/************************************************************************/

typedef struct
{
    double dfVal;
    int nR;
    int nG;
    int nB;
    int nA;
} ColorAssociation;

static int GDALColorReliefSortColors(const ColorAssociation &pA,
                                     const ColorAssociation &pB)
{
    /* Sort NaN in first position */
    return (CPLIsNan(pA.dfVal) && !CPLIsNan(pB.dfVal)) || pA.dfVal < pB.dfVal;
}

static void GDALColorReliefProcessColors(ColorAssociation **ppasColorAssociation,
                                         int *pnColorAssociation, int bSrcHasNoData,
                                         double dfSrcNoDataValue)
{
    ColorAssociation *pasColorAssociation = *ppasColorAssociation;
    int nColorAssociation = *pnColorAssociation;

    std::stable_sort(pasColorAssociation, pasColorAssociation + nColorAssociation,
                     GDALColorReliefSortColors);

    ColorAssociation *pPrevious =
            (nColorAssociation > 0) ? &pasColorAssociation[0] : NULL;
    int nAdded = 0;
    int nRepeatedEntryIndex = 0;
    for( int i = 1; i < nColorAssociation; ++i )
    {
        ColorAssociation *pCurrent = &pasColorAssociation[i];

        // NaN comparison is always false, so it handles itself
        if( bSrcHasNoData && pCurrent->dfVal == dfSrcNoDataValue )
        {
            // Check if there is enough distance between the nodata value and
            // its predecessor.
            const double dfNewValue =
                pCurrent->dfVal - std::abs(pCurrent->dfVal) * DBL_EPSILON;
            if( dfNewValue > pPrevious->dfVal )
            {
                // add one just below the nodata value
                ++nAdded;
                ColorAssociation sPrevious = *pPrevious;
                pasColorAssociation = (ColorAssociation *)CPLRealloc(pasColorAssociation,
                        (nColorAssociation + nAdded) * sizeof(ColorAssociation));
                pCurrent = &pasColorAssociation[i];
                pPrevious = NULL;
                pasColorAssociation[nColorAssociation + nAdded - 1] = sPrevious;
                pasColorAssociation[nColorAssociation + nAdded - 1].dfVal = dfNewValue;
            }
        }
        else if( bSrcHasNoData && pPrevious->dfVal == dfSrcNoDataValue )
        {
            // Check if there is enough distance between the nodata value and
            // its successor.
            const double dfNewValue =
                pPrevious->dfVal + std::abs(pPrevious->dfVal) * DBL_EPSILON;
            if( dfNewValue < pCurrent->dfVal )
            {
                // add one just above the nodata value
                ++nAdded;
                ColorAssociation sCurrent = *pCurrent;
                pasColorAssociation = (ColorAssociation *)CPLRealloc(pasColorAssociation,
                        (nColorAssociation + nAdded) * sizeof(ColorAssociation));
                pCurrent = &pasColorAssociation[i];
                pPrevious = NULL;
                pasColorAssociation[nColorAssociation + nAdded - 1] = sCurrent;
                pasColorAssociation[nColorAssociation + nAdded - 1].dfVal = dfNewValue;
            }
        }
        else if( nRepeatedEntryIndex == 0 &&
                 pCurrent->dfVal == pPrevious->dfVal )
        {
            // second of a series of equivalent entries
            nRepeatedEntryIndex = i;
        }
        else if( nRepeatedEntryIndex != 0 &&
                 pCurrent->dfVal != pPrevious->dfVal )
        {
            // Get the distance between the predecessor and successor of the
            // equivalent entries.
            double dfTotalDist = 0.0;
            double dfLeftDist = 0.0;
            if( nRepeatedEntryIndex >= 2 )
            {
                ColorAssociation *pLower =
                    &pasColorAssociation[nRepeatedEntryIndex - 2];
                dfTotalDist = pCurrent->dfVal - pLower->dfVal;
                dfLeftDist = pPrevious->dfVal - pLower->dfVal;
            }
            else
            {
                dfTotalDist = pCurrent->dfVal - pPrevious->dfVal;
            }

            // check if this distance is enough
            const int nEquivalentCount = i - nRepeatedEntryIndex + 1;
            if( dfTotalDist >
                std::abs(pPrevious->dfVal) * nEquivalentCount * DBL_EPSILON )
            {
                // balance the alterations
                double dfMultiplier =
                    0.5 - nEquivalentCount * dfLeftDist / dfTotalDist;
                for( int j = nRepeatedEntryIndex - 1; j < i; ++j )
                {
                    pasColorAssociation[j].dfVal +=
                        (std::abs(pPrevious->dfVal) * dfMultiplier) *
                        DBL_EPSILON;
                    dfMultiplier += 1.0;
                }
            }
            else
            {
                // Fallback to the old behaviour: keep equivalent entries as
                // they are.
            }

            nRepeatedEntryIndex = 0;
        }
        pPrevious = pCurrent;
    }

    if( nAdded )
    {
        std::stable_sort(pasColorAssociation,
                         pasColorAssociation + nColorAssociation + nAdded,
                         GDALColorReliefSortColors);
        *ppasColorAssociation = pasColorAssociation;
        *pnColorAssociation = nColorAssociation + nAdded;
    }
}

static bool GDALColorReliefGetRGBA( ColorAssociation* pasColorAssociation,
                                    int nColorAssociation,
                                    double dfVal,
                                    ColorSelectionMode eColorSelectionMode,
                                    int* pnR,
                                    int* pnG,
                                    int* pnB,
                                    int* pnA)
{
    int lower = 0;

    // Special case for NaN
    if( CPLIsNan(pasColorAssociation[0].dfVal) )
    {
        if( CPLIsNan(dfVal) )
        {
            *pnR = pasColorAssociation[0].nR;
            *pnG = pasColorAssociation[0].nG;
            *pnB = pasColorAssociation[0].nB;
            *pnA = pasColorAssociation[0].nA;
            return true;
        }
        else
        {
            lower = 1;
        }
    }

    // Find the index of the first element in the LUT input array that
    // is not smaller than the dfVal value.
    int i = 0;
    int upper = nColorAssociation - 1;
    while( true )
    {
        const int mid = (lower + upper) / 2;
        if( upper - lower <= 1 )
        {
            if( dfVal <= pasColorAssociation[lower].dfVal )
                i = lower;
            else if( dfVal <= pasColorAssociation[upper].dfVal )
                i = upper;
            else
                i = upper + 1;
            break;
        }
        else if( pasColorAssociation[mid].dfVal >= dfVal )
        {
            upper = mid;
        }
        else
        {
            lower = mid;
        }
    }

    if( i == 0 )
    {
        if( eColorSelectionMode == COLOR_SELECTION_EXACT_ENTRY &&
            pasColorAssociation[0].dfVal != dfVal )
        {
            *pnR = 0;
            *pnG = 0;
            *pnB = 0;
            *pnA = 0;
            return false;
        }
        else
        {
            *pnR = pasColorAssociation[0].nR;
            *pnG = pasColorAssociation[0].nG;
            *pnB = pasColorAssociation[0].nB;
            *pnA = pasColorAssociation[0].nA;
            return true;
        }
    }
    else if( i == nColorAssociation )
    {
        if( eColorSelectionMode == COLOR_SELECTION_EXACT_ENTRY &&
            pasColorAssociation[i-1].dfVal != dfVal )
        {
            *pnR = 0;
            *pnG = 0;
            *pnB = 0;
            *pnA = 0;
            return false;
        }
        else
        {
            *pnR = pasColorAssociation[i-1].nR;
            *pnG = pasColorAssociation[i-1].nG;
            *pnB = pasColorAssociation[i-1].nB;
            *pnA = pasColorAssociation[i-1].nA;
            return true;
        }
    }
    else if (pasColorAssociation[i - 1].dfVal == dfVal)
      {
        *pnR = pasColorAssociation[i - 1].nR;
        *pnG = pasColorAssociation[i - 1].nG;
        *pnB = pasColorAssociation[i - 1].nB;
        *pnA = pasColorAssociation[i - 1].nA;
        return TRUE;
    }
    else if (eColorSelectionMode == COLOR_SELECTION_EXACT_ENTRY)
    {
        *pnR = 0;
        *pnG = 0;
        *pnB = 0;
        *pnA = 0;
        return FALSE;
    }
    else if (eColorSelectionMode == COLOR_SELECTION_NEAREST_ENTRY)
    {
        int index;
        if (dfVal - pasColorAssociation[i - 1].dfVal < pasColorAssociation[i].dfVal - dfVal)
            index = i - 1;
        else
            index = i;
  
        *pnR = pasColorAssociation[index].nR;
        *pnG = pasColorAssociation[index].nG;
        *pnB = pasColorAssociation[index].nB;
        *pnA = pasColorAssociation[index].nA;
        return TRUE;
    }
    else if (eColorSelectionMode == COLOR_SELECTION_INTERVAL_ENTRY)
    {
        *pnR = pasColorAssociation[i].nR;
        *pnG = pasColorAssociation[i].nG;
        *pnB = pasColorAssociation[i].nB;
        *pnA = pasColorAssociation[i].nA;
        return TRUE;
    }
    else // eColorSelectionMode == COLOR_SELECTION_INTERPOLATE
    {
<<<<<<< HEAD
        if( eColorSelectionMode == COLOR_SELECTION_EXACT_ENTRY &&
            pasColorAssociation[i-1].dfVal != dfVal )
        {
            *pnR = 0;
            *pnG = 0;
            *pnB = 0;
            *pnA = 0;
            return false;
        }

        if( eColorSelectionMode == COLOR_SELECTION_NEAREST_ENTRY &&
            pasColorAssociation[i-1].dfVal != dfVal )
        {
            int index = i;
            if( dfVal - pasColorAssociation[i-1].dfVal <
                pasColorAssociation[i].dfVal - dfVal )
            {
                --index;
            }

            *pnR = pasColorAssociation[index].nR;
            *pnG = pasColorAssociation[index].nG;
            *pnB = pasColorAssociation[index].nB;
            *pnA = pasColorAssociation[index].nA;
            return true;
        }

        if( pasColorAssociation[i-1].dfVal == dfVal )
        {
            *pnR = pasColorAssociation[i-1].nR;
            *pnG = pasColorAssociation[i-1].nG;
            *pnB = pasColorAssociation[i-1].nB;
            *pnA = pasColorAssociation[i-1].nA;
            return true;
        }

        const double dfRatio =
            (dfVal - pasColorAssociation[i-1].dfVal) /
=======
        double dfRatio = (dfVal - pasColorAssociation[i-1].dfVal) /
>>>>>>> 16ca61a1
            (pasColorAssociation[i].dfVal - pasColorAssociation[i-1].dfVal);
        *pnR = static_cast<int>(
            0.45 + pasColorAssociation[i-1].nR + dfRatio *
            (pasColorAssociation[i].nR - pasColorAssociation[i-1].nR));
        if( *pnR < 0 ) *pnR = 0;
        else if( *pnR > 255 ) *pnR = 255;
        *pnG = static_cast<int>(
            0.45 + pasColorAssociation[i-1].nG + dfRatio *
            (pasColorAssociation[i].nG - pasColorAssociation[i-1].nG));
        if( *pnG < 0 ) *pnG = 0;
        else if( *pnG > 255 ) *pnG = 255;
        *pnB = static_cast<int>(
            0.45 + pasColorAssociation[i-1].nB + dfRatio *
            (pasColorAssociation[i].nB - pasColorAssociation[i-1].nB));
        if( *pnB < 0 ) *pnB = 0;
        else if( *pnB > 255 ) *pnB = 255;
        *pnA = static_cast<int>(
            0.45 + pasColorAssociation[i-1].nA + dfRatio *
            (pasColorAssociation[i].nA - pasColorAssociation[i-1].nA));
        if( *pnA < 0 ) *pnA = 0;
        else if( *pnA > 255 ) *pnA = 255;

        return true;
    }
}

/* dfPct : percentage between 0 and 1 */
static double GDALColorReliefGetAbsoluteValFromPct( GDALRasterBandH hSrcBand,
                                                    double dfPct )
{
    int bSuccessMin = FALSE;
    int bSuccessMax = FALSE;
    double dfMin = GDALGetRasterMinimum(hSrcBand, &bSuccessMin);
    double dfMax = GDALGetRasterMaximum(hSrcBand, &bSuccessMax);
    if( !bSuccessMin || !bSuccessMax )
    {
        double dfMean = 0.0;
        double dfStdDev = 0.0;
        fprintf(stderr, "Computing source raster statistics...\n");
        GDALComputeRasterStatistics(hSrcBand, FALSE, &dfMin, &dfMax,
                                    &dfMean, &dfStdDev, NULL, NULL);
    }
    return dfMin + dfPct * (dfMax - dfMin);
}

typedef struct
{
    const char *name;
    float r, g, b;
} NamedColor;

static const NamedColor namedColors[] = {
    { "white",  1.00, 1.00, 1.00 },
    { "black",  0.00, 0.00, 0.00 },
    { "red",    1.00, 0.00, 0.00 },
    { "green",  0.00, 1.00, 0.00 },
    { "blue",   0.00, 0.00, 1.00 },
    { "yellow", 1.00, 1.00, 0.00 },
    { "magenta",1.00, 0.00, 1.00 },
    { "cyan",   0.00, 1.00, 1.00 },
    { "aqua",   0.00, 0.75, 0.75 },
    { "grey",   0.75, 0.75, 0.75 },
    { "gray",   0.75, 0.75, 0.75 },
    { "orange", 1.00, 0.50, 0.00 },
    { "brown",  0.75, 0.50, 0.25 },
    { "purple", 0.50, 0.00, 1.00 },
    { "violet", 0.50, 0.00, 1.00 },
    { "indigo", 0.00, 0.50, 1.00 },
};

static
bool GDALColorReliefFindNamedColor( const char *pszColorName,
                                    int *pnR, int *pnG, int *pnB )
{
    *pnR = 0;
    *pnG = 0;
    *pnB = 0;
    for( unsigned int i = 0;
         i < sizeof(namedColors) / sizeof(namedColors[0]);
         i++ )
    {
        if( EQUAL(pszColorName, namedColors[i].name) )
        {
            *pnR = static_cast<int>(255.0 * namedColors[i].r);
            *pnG = static_cast<int>(255.0 * namedColors[i].g);
            *pnB = static_cast<int>(255.0 * namedColors[i].b);
            return true;
        }
    }
    return false;
}

static
ColorAssociation* GDALColorReliefParseColorFile( GDALRasterBandH hSrcBand,
                                                 const char* pszColorFilename,
                                                 int* pnColors )
{
    VSILFILE* fpColorFile = VSIFOpenL(pszColorFilename, "rt");
    if( fpColorFile == NULL )
    {
        CPLError(CE_Failure, CPLE_AppDefined,
                 "Cannot find %s", pszColorFilename);
        *pnColors = 0;
        return NULL;
    }

    ColorAssociation* pasColorAssociation = NULL;
    int nColorAssociation = 0;

    int bSrcHasNoData = FALSE;
    double dfSrcNoDataValue = GDALGetRasterNoDataValue(hSrcBand, &bSrcHasNoData);

    const char* pszLine = NULL;
    bool bIsGMT_CPT = false;
    while( (pszLine = CPLReadLineL(fpColorFile)) != NULL )
    {
        if( pszLine[0] == '#' && strstr(pszLine, "COLOR_MODEL") )
        {
            if( strstr(pszLine, "COLOR_MODEL = RGB") == NULL )
            {
                CPLError(CE_Failure, CPLE_AppDefined,
                         "Only COLOR_MODEL = RGB is supported");
                CPLFree(pasColorAssociation);
                *pnColors = 0;
                return NULL;
            }
            bIsGMT_CPT = true;
        }

        char** papszFields = CSLTokenizeStringComplex(pszLine, " ,\t:",
                                                      FALSE, FALSE );
        /* Skip comment lines */
        const int nTokens = CSLCount(papszFields);
        if( nTokens >= 1 && (papszFields[0][0] == '#' ||
                             papszFields[0][0] == '/') )
        {
            CSLDestroy(papszFields);
            continue;
        }

        if( bIsGMT_CPT && nTokens == 8 )
        {
            pasColorAssociation =
                    (ColorAssociation*)CPLRealloc(pasColorAssociation,
                           (nColorAssociation + 2) * sizeof(ColorAssociation));

            pasColorAssociation[nColorAssociation].dfVal = CPLAtof(papszFields[0]);
            pasColorAssociation[nColorAssociation].nR = atoi(papszFields[1]);
            pasColorAssociation[nColorAssociation].nG = atoi(papszFields[2]);
            pasColorAssociation[nColorAssociation].nB = atoi(papszFields[3]);
            pasColorAssociation[nColorAssociation].nA = 255;
            nColorAssociation++;

            pasColorAssociation[nColorAssociation].dfVal = CPLAtof(papszFields[4]);
            pasColorAssociation[nColorAssociation].nR = atoi(papszFields[5]);
            pasColorAssociation[nColorAssociation].nG = atoi(papszFields[6]);
            pasColorAssociation[nColorAssociation].nB = atoi(papszFields[7]);
            pasColorAssociation[nColorAssociation].nA = 255;
            nColorAssociation++;
        }
        else if( bIsGMT_CPT && nTokens == 4 )
        {
            // The first token might be B (background), F (foreground) or N
            // (nodata) Just interested in N.
            if( EQUAL(papszFields[0], "N") && bSrcHasNoData )
            {
                pasColorAssociation =
                    (ColorAssociation*)CPLRealloc(pasColorAssociation,
                           (nColorAssociation + 1) * sizeof(ColorAssociation));

                pasColorAssociation[nColorAssociation].dfVal = dfSrcNoDataValue;
                pasColorAssociation[nColorAssociation].nR = atoi(papszFields[1]);
                pasColorAssociation[nColorAssociation].nG = atoi(papszFields[2]);
                pasColorAssociation[nColorAssociation].nB = atoi(papszFields[3]);
                pasColorAssociation[nColorAssociation].nA = 255;
                nColorAssociation++;
            }
        }
        else if( !bIsGMT_CPT && nTokens >= 2 )
        {
            pasColorAssociation =
                    (ColorAssociation*)CPLRealloc(pasColorAssociation,
                           (nColorAssociation + 1) * sizeof(ColorAssociation));
            if( EQUAL(papszFields[0], "nv") && bSrcHasNoData )
            {
                pasColorAssociation[nColorAssociation].dfVal = dfSrcNoDataValue;
            }
            else if( strlen(papszFields[0]) > 1 &&
                     papszFields[0][strlen(papszFields[0])-1] == '%' )
            {
                const double dfPct = CPLAtof(papszFields[0]) / 100.0;
                if( dfPct < 0.0 || dfPct > 1.0 )
                {
                    CPLError(CE_Failure, CPLE_AppDefined,
                             "Wrong value for a percentage : %s", papszFields[0]);
                    CSLDestroy(papszFields);
                    VSIFCloseL(fpColorFile);
                    CPLFree(pasColorAssociation);
                    *pnColors = 0;
                    return NULL;
                }
                pasColorAssociation[nColorAssociation].dfVal =
                    GDALColorReliefGetAbsoluteValFromPct(hSrcBand, dfPct);
            }
            else
            {
                pasColorAssociation[nColorAssociation].dfVal = CPLAtof(papszFields[0]);
            }

            if( nTokens >= 4 )
            {
                pasColorAssociation[nColorAssociation].nR = atoi(papszFields[1]);
                pasColorAssociation[nColorAssociation].nG = atoi(papszFields[2]);
                pasColorAssociation[nColorAssociation].nB = atoi(papszFields[3]);
                pasColorAssociation[nColorAssociation].nA =
                        (CSLCount(papszFields) >= 5 ) ? atoi(papszFields[4]) : 255;
            }
            else
            {
                int nR = 0;
                int nG = 0;
                int nB = 0;
                if( !GDALColorReliefFindNamedColor(papszFields[1],
                                                   &nR, &nG, &nB) )
                {
                    CPLError(CE_Failure, CPLE_AppDefined,
                             "Unknown color : %s", papszFields[1]);
                    CSLDestroy(papszFields);
                    VSIFCloseL(fpColorFile);
                    CPLFree(pasColorAssociation);
                    *pnColors = 0;
                    return NULL;
                }
                pasColorAssociation[nColorAssociation].nR = nR;
                pasColorAssociation[nColorAssociation].nG = nG;
                pasColorAssociation[nColorAssociation].nB = nB;
                pasColorAssociation[nColorAssociation].nA =
                    (CSLCount(papszFields) >= 3 ) ? atoi(papszFields[2]) : 255;
            }

            nColorAssociation++;
        }
        CSLDestroy(papszFields);
    }
    VSIFCloseL(fpColorFile);

    if( nColorAssociation == 0 )
    {
        CPLError(CE_Failure, CPLE_AppDefined,
                 "No color association found in %s", pszColorFilename);
        *pnColors = 0;
        return NULL;
    }

    GDALColorReliefProcessColors(&pasColorAssociation, &nColorAssociation,
                                 bSrcHasNoData, dfSrcNoDataValue);

    *pnColors = nColorAssociation;
    return pasColorAssociation;
}

static
GByte* GDALColorReliefPrecompute(GDALRasterBandH hSrcBand,
                                 ColorAssociation* pasColorAssociation,
                                 int nColorAssociation,
                                 ColorSelectionMode eColorSelectionMode,
                                 int* pnIndexOffset)
{
    const GDALDataType eDT = GDALGetRasterDataType(hSrcBand);
    GByte* pabyPrecomputed = NULL;
    const int nIndexOffset = (eDT == GDT_Int16) ? 32768 : 0;
    *pnIndexOffset = nIndexOffset;
    const int nXSize = GDALGetRasterBandXSize(hSrcBand);
    const int nYSize = GDALGetRasterBandXSize(hSrcBand);
    if( eDT == GDT_Byte ||
        ((eDT == GDT_Int16 || eDT == GDT_UInt16) && nXSize * nYSize > 65536) )
    {
        const int iMax = (eDT == GDT_Byte) ? 256: 65536;
        pabyPrecomputed = (GByte*) VSI_MALLOC2_VERBOSE(4, iMax);
        if( pabyPrecomputed )
        {
            for( int i = 0; i < iMax; i++ )
            {
                int nR = 0;
                int nG = 0;
                int nB = 0;
                int nA = 0;
                GDALColorReliefGetRGBA  (pasColorAssociation,
                                         nColorAssociation,
                                         i - nIndexOffset,
                                         eColorSelectionMode,
                                         &nR, &nG, &nB, &nA);
                pabyPrecomputed[4 * i] = (GByte) nR;
                pabyPrecomputed[4 * i + 1] = (GByte) nG;
                pabyPrecomputed[4 * i + 2] = (GByte) nB;
                pabyPrecomputed[4 * i + 3] = (GByte) nA;
            }
        }
    }
    return pabyPrecomputed;
}

/************************************************************************/
/* ==================================================================== */
/*                       GDALColorReliefDataset                        */
/* ==================================================================== */
/************************************************************************/

class GDALColorReliefRasterBand;

class GDALColorReliefDataset : public GDALDataset
{
    friend class GDALColorReliefRasterBand;

    GDALDatasetH       hSrcDS;
    GDALRasterBandH    hSrcBand;
    int                nColorAssociation;
    ColorAssociation*  pasColorAssociation;
    ColorSelectionMode eColorSelectionMode;
    GByte*             pabyPrecomputed;
    int                nIndexOffset;
    float*             pafSourceBuf;
    int*               panSourceBuf;
    int                nCurBlockXOff;
    int                nCurBlockYOff;

  public:
                        GDALColorReliefDataset(
                            GDALDatasetH hSrcDS,
                            GDALRasterBandH hSrcBand,
                            const char* pszColorFilename,
                            ColorSelectionMode eColorSelectionMode,
                            int bAlpha);
                       ~GDALColorReliefDataset();

    bool        InitOK() const
        { return pafSourceBuf != NULL || panSourceBuf != NULL; }

    CPLErr      GetGeoTransform( double * padfGeoTransform ) override;
    const char *GetProjectionRef() override;
};

/************************************************************************/
/* ==================================================================== */
/*                    GDALColorReliefRasterBand                       */
/* ==================================================================== */
/************************************************************************/

class GDALColorReliefRasterBand : public GDALRasterBand
{
    friend class GDALColorReliefDataset;

  public:
                 GDALColorReliefRasterBand( GDALColorReliefDataset *, int );

    virtual CPLErr          IReadBlock( int, int, void * ) override;
    virtual GDALColorInterp GetColorInterpretation() override;
};

GDALColorReliefDataset::GDALColorReliefDataset(
    GDALDatasetH hSrcDSIn,
    GDALRasterBandH hSrcBandIn,
    const char* pszColorFilename,
    ColorSelectionMode eColorSelectionModeIn,
    int bAlpha ) :
    hSrcDS(hSrcDSIn),
    hSrcBand(hSrcBandIn),
    nColorAssociation(0),
    pasColorAssociation(NULL),
    eColorSelectionMode(eColorSelectionModeIn),
    pabyPrecomputed(NULL),
    nIndexOffset(0),
    pafSourceBuf(NULL),
    panSourceBuf(NULL),
    nCurBlockXOff(-1),
    nCurBlockYOff(-1)
{
    pasColorAssociation =
            GDALColorReliefParseColorFile(hSrcBand, pszColorFilename,
                                          &nColorAssociation);

    nRasterXSize = GDALGetRasterXSize(hSrcDS);
    nRasterYSize = GDALGetRasterYSize(hSrcDS);

    int nBlockXSize = 0;
    int nBlockYSize = 0;
    GDALGetBlockSize( hSrcBand, &nBlockXSize, &nBlockYSize);

    pabyPrecomputed =
        GDALColorReliefPrecompute(hSrcBand,
                                  pasColorAssociation,
                                  nColorAssociation,
                                  eColorSelectionMode,
                                  &nIndexOffset);

    for( int i = 0; i < ((bAlpha) ? 4 : 3); i++ )
    {
        SetBand(i + 1, new GDALColorReliefRasterBand(this, i+1));
    }

    if( pabyPrecomputed )
        panSourceBuf = static_cast<int *>(
            VSI_MALLOC3_VERBOSE(sizeof(int), nBlockXSize, nBlockYSize));
    else
        pafSourceBuf = static_cast<float *>(
            VSI_MALLOC3_VERBOSE(sizeof(float), nBlockXSize, nBlockYSize));
}

GDALColorReliefDataset::~GDALColorReliefDataset()
{
    CPLFree(pasColorAssociation);
    CPLFree(pabyPrecomputed);
    CPLFree(panSourceBuf);
    CPLFree(pafSourceBuf);
}

CPLErr GDALColorReliefDataset::GetGeoTransform( double * padfGeoTransform )
{
    return GDALGetGeoTransform(hSrcDS, padfGeoTransform);
}

const char *GDALColorReliefDataset::GetProjectionRef()
{
    return GDALGetProjectionRef(hSrcDS);
}

GDALColorReliefRasterBand::GDALColorReliefRasterBand(
    GDALColorReliefDataset * poDSIn, int nBandIn)
{
    poDS = poDSIn;
    nBand = nBandIn;
    eDataType = GDT_Byte;
    GDALGetBlockSize( poDSIn->hSrcBand, &nBlockXSize, &nBlockYSize);
}

CPLErr GDALColorReliefRasterBand::IReadBlock( int nBlockXOff,
                                              int nBlockYOff,
                                              void *pImage )
{
    GDALColorReliefDataset * poGDS = (GDALColorReliefDataset *) poDS;
    const int nReqXSize =
        (nBlockXOff + 1) * nBlockXSize >= nRasterXSize
        ? nRasterXSize - nBlockXOff * nBlockXSize
        : nBlockXSize;

    const int nReqYSize =
        (nBlockYOff + 1) * nBlockYSize >= nRasterYSize
        ? nRasterYSize - nBlockYOff * nBlockYSize
        : nBlockYSize;

    if( poGDS->nCurBlockXOff != nBlockXOff ||
        poGDS->nCurBlockYOff != nBlockYOff )
    {
        poGDS->nCurBlockXOff = nBlockXOff;
        poGDS->nCurBlockYOff = nBlockYOff;

        const CPLErr eErr =
            GDALRasterIO( poGDS->hSrcBand,
                          GF_Read,
                          nBlockXOff * nBlockXSize,
                          nBlockYOff * nBlockYSize,
                          nReqXSize, nReqYSize,
                          (poGDS->panSourceBuf) ?
                          (void*) poGDS->panSourceBuf :
                          (void* )poGDS->pafSourceBuf,
                          nReqXSize, nReqYSize,
                          (poGDS->panSourceBuf) ? GDT_Int32 : GDT_Float32,
                          0, 0);
        if( eErr != CE_None )
        {
            memset(pImage, 0, nBlockXSize * nBlockYSize);
            return eErr;
        }
    }

    int j = 0;
    if( poGDS->panSourceBuf )
    {
        for( int y = 0; y < nReqYSize; y++ )
        {
            for( int x = 0; x < nReqXSize; x++ )
            {
                const int nIndex = poGDS->panSourceBuf[j] + poGDS->nIndexOffset;
                ((GByte*)pImage)[y * nBlockXSize + x] =
                    poGDS->pabyPrecomputed[4*nIndex + nBand-1];
                j++;
            }
        }
    }
    else
    {
        int anComponents[4] = { 0, 0, 0, 0 };
        for( int y = 0; y < nReqYSize; y++ )
        {
            for( int x = 0; x < nReqXSize; x++ )
            {
                GDALColorReliefGetRGBA  (poGDS->pasColorAssociation,
                                        poGDS->nColorAssociation,
                                        poGDS->pafSourceBuf[j],
                                        poGDS->eColorSelectionMode,
                                        &anComponents[0],
                                        &anComponents[1],
                                        &anComponents[2],
                                        &anComponents[3]);
                ((GByte*)pImage)[y * nBlockXSize + x] =
                    (GByte) anComponents[nBand-1];
                j++;
            }
        }
    }

    return CE_None;
}

GDALColorInterp GDALColorReliefRasterBand::GetColorInterpretation()
{
    return (GDALColorInterp)(GCI_RedBand + nBand - 1);
}

static
CPLErr GDALColorRelief( GDALRasterBandH hSrcBand,
                        GDALRasterBandH hDstBand1,
                        GDALRasterBandH hDstBand2,
                        GDALRasterBandH hDstBand3,
                        GDALRasterBandH hDstBand4,
                        const char* pszColorFilename,
                        ColorSelectionMode eColorSelectionMode,
                        GDALProgressFunc pfnProgress,
                        void * pProgressData )
{
    if( hSrcBand == NULL || hDstBand1 == NULL || hDstBand2 == NULL ||
        hDstBand3 == NULL )
        return CE_Failure;

    int nColorAssociation = 0;
    ColorAssociation* pasColorAssociation =
        GDALColorReliefParseColorFile(hSrcBand, pszColorFilename,
                                      &nColorAssociation);
    if( pasColorAssociation == NULL )
        return CE_Failure;

    if( pfnProgress == NULL )
        pfnProgress = GDALDummyProgress;

/* -------------------------------------------------------------------- */
/*      Precompute the map from values to RGBA quadruplets              */
/*      for GDT_Byte, GDT_Int16 or GDT_UInt16                           */
/* -------------------------------------------------------------------- */
    int nIndexOffset = 0;
    GByte* pabyPrecomputed =
        GDALColorReliefPrecompute(hSrcBand,
                                  pasColorAssociation,
                                  nColorAssociation,
                                  eColorSelectionMode,
                                  &nIndexOffset);

/* -------------------------------------------------------------------- */
/*      Initialize progress counter.                                    */
/* -------------------------------------------------------------------- */

    const int nXSize = GDALGetRasterBandXSize(hSrcBand);
    const int nYSize = GDALGetRasterBandYSize(hSrcBand);

    float* pafSourceBuf = NULL;
    int* panSourceBuf = NULL;
    if( pabyPrecomputed )
        panSourceBuf = static_cast<int *>(
            VSI_MALLOC2_VERBOSE(sizeof(int), nXSize));
    else
        pafSourceBuf = static_cast<float *>(
            VSI_MALLOC2_VERBOSE(sizeof(float), nXSize));
    GByte* pabyDestBuf1 = static_cast<GByte *>(VSI_MALLOC2_VERBOSE(4, nXSize));
    GByte* pabyDestBuf2 =  pabyDestBuf1 + nXSize;
    GByte* pabyDestBuf3 =  pabyDestBuf2 + nXSize;
    GByte* pabyDestBuf4 =  pabyDestBuf3 + nXSize;

    if( (pabyPrecomputed != NULL && panSourceBuf == NULL) ||
        (pabyPrecomputed == NULL && pafSourceBuf == NULL) ||
        pabyDestBuf1 == NULL )
    {
        VSIFree(pabyPrecomputed);
        CPLFree(pafSourceBuf);
        CPLFree(panSourceBuf);
        CPLFree(pabyDestBuf1);
        CPLFree(pasColorAssociation);

        return CE_Failure;
    }

    if( !pfnProgress( 0.0, NULL, pProgressData ) )
    {
        CPLError( CE_Failure, CPLE_UserInterrupt, "User terminated" );
        VSIFree(pabyPrecomputed);
        CPLFree(pafSourceBuf);
        CPLFree(panSourceBuf);
        CPLFree(pabyDestBuf1);
        CPLFree(pasColorAssociation);

        return CE_Failure;
    }

    int nR = 0;
    int nG = 0;
    int nB = 0;
    int nA = 0;

    for( int i = 0; i < nYSize; i++ )
    {
        /* Read source buffer */
        CPLErr eErr = GDALRasterIO( hSrcBand,
                                    GF_Read,
                                    0, i,
                                    nXSize, 1,
                                    panSourceBuf
                                    ? (void*) panSourceBuf
                                    : (void*) pafSourceBuf,
                                    nXSize, 1,
                                    panSourceBuf ? GDT_Int32 : GDT_Float32,
                                    0, 0);
        if( eErr != CE_None )
        {
            VSIFree(pabyPrecomputed);
            CPLFree(pafSourceBuf);
            CPLFree(panSourceBuf);
            CPLFree(pabyDestBuf1);
            CPLFree(pasColorAssociation);
            return eErr;
        }

        if( pabyPrecomputed )
        {
            for( int j = 0; j < nXSize; j++ )
            {
                int nIndex = panSourceBuf[j] + nIndexOffset;
                pabyDestBuf1[j] = pabyPrecomputed[4 * nIndex];
                pabyDestBuf2[j] = pabyPrecomputed[4 * nIndex + 1];
                pabyDestBuf3[j] = pabyPrecomputed[4 * nIndex + 2];
                pabyDestBuf4[j] = pabyPrecomputed[4 * nIndex + 3];
            }
        }
        else
        {
            for( int j = 0; j < nXSize; j++ )
            {
                GDALColorReliefGetRGBA  (pasColorAssociation,
                                         nColorAssociation,
                                         pafSourceBuf[j],
                                         eColorSelectionMode,
                                         &nR,
                                         &nG,
                                         &nB,
                                         &nA);
                pabyDestBuf1[j] = static_cast<GByte>(nR);
                pabyDestBuf2[j] = static_cast<GByte>(nG);
                pabyDestBuf3[j] = static_cast<GByte>(nB);
                pabyDestBuf4[j] = static_cast<GByte>(nA);
            }
        }

        /* -----------------------------------------
         * Write Line to Raster
         */
        eErr = GDALRasterIO(hDstBand1,
                            GF_Write,
                            0, i, nXSize,
                            1, pabyDestBuf1, nXSize, 1, GDT_Byte, 0, 0);
        if( eErr != CE_None )
        {
            VSIFree(pabyPrecomputed);
            CPLFree(pafSourceBuf);
            CPLFree(panSourceBuf);
            CPLFree(pabyDestBuf1);
            CPLFree(pasColorAssociation);

            return eErr;
        }

        eErr = GDALRasterIO(hDstBand2,
                            GF_Write,
                            0, i, nXSize,
                            1, pabyDestBuf2, nXSize, 1, GDT_Byte, 0, 0);
        if( eErr != CE_None )
        {
            VSIFree(pabyPrecomputed);
            CPLFree(pafSourceBuf);
            CPLFree(panSourceBuf);
            CPLFree(pabyDestBuf1);
            CPLFree(pasColorAssociation);

            return eErr;
        }

        eErr = GDALRasterIO(hDstBand3,
                            GF_Write,
                            0, i, nXSize,
                            1, pabyDestBuf3, nXSize, 1, GDT_Byte, 0, 0);
        if( eErr != CE_None )
        {
            VSIFree(pabyPrecomputed);
            CPLFree(pafSourceBuf);
            CPLFree(panSourceBuf);
            CPLFree(pabyDestBuf1);
            CPLFree(pasColorAssociation);

            return eErr;
        }

        if( hDstBand4 )
        {
            eErr = GDALRasterIO(hDstBand4,
                        GF_Write,
                        0, i, nXSize,
                        1, pabyDestBuf4, nXSize, 1, GDT_Byte, 0, 0);
            if( eErr != CE_None )
            {
                VSIFree(pabyPrecomputed);
                CPLFree(pafSourceBuf);
                CPLFree(panSourceBuf);
                CPLFree(pabyDestBuf1);
                CPLFree(pasColorAssociation);

                return eErr;
            }
        }

        if( !pfnProgress( 1.0 * (i+1) / nYSize, NULL, pProgressData ) )
        {
            CPLError( CE_Failure, CPLE_UserInterrupt, "User terminated" );

            VSIFree(pabyPrecomputed);
            CPLFree(pafSourceBuf);
            CPLFree(panSourceBuf);
            CPLFree(pabyDestBuf1);
            CPLFree(pasColorAssociation);

            return CE_Failure;
        }
    }

    pfnProgress( 1.0, NULL, pProgressData );

    VSIFree(pabyPrecomputed);
    CPLFree(pafSourceBuf);
    CPLFree(panSourceBuf);
    CPLFree(pabyDestBuf1);
    CPLFree(pasColorAssociation);

    return CE_None;
}

/************************************************************************/
/*                     GDALGenerateVRTColorRelief()                     */
/************************************************************************/

static
CPLErr GDALGenerateVRTColorRelief( const char* pszDstFilename,
                                   GDALDatasetH hSrcDataset,
                                   GDALRasterBandH hSrcBand,
                                   const char* pszColorFilename,
                                   ColorSelectionMode eColorSelectionMode,
                                   bool bAddAlpha )
{
    int nColorAssociation = 0;
    ColorAssociation* pasColorAssociation =
            GDALColorReliefParseColorFile(hSrcBand, pszColorFilename,
                                          &nColorAssociation);
    if( pasColorAssociation == NULL )
        return CE_Failure;

    VSILFILE* fp = VSIFOpenL(pszDstFilename, "wt");
    if( fp == NULL )
    {
        CPLFree(pasColorAssociation);
        return CE_Failure;
    }

    const int nXSize = GDALGetRasterBandXSize(hSrcBand);
    const int nYSize = GDALGetRasterBandYSize(hSrcBand);

    bool bOK =
        VSIFPrintfL(fp,
                    "<VRTDataset rasterXSize=\"%d\" rasterYSize=\"%d\">\n",
                    nXSize, nYSize) > 0;
    const char* pszProjectionRef = GDALGetProjectionRef(hSrcDataset);
    if( pszProjectionRef && pszProjectionRef[0] != '\0' )
    {
        char* pszEscapedString = CPLEscapeString(pszProjectionRef, -1, CPLES_XML);
        bOK &= VSIFPrintfL(fp, "  <SRS>%s</SRS>\n", pszEscapedString) > 0;
        VSIFree(pszEscapedString);
    }
    double adfGT[6] = { 0.0, 0.0, 0.0, 0.0, 0.0, 0.0 };
    if( GDALGetGeoTransform(hSrcDataset, adfGT) == CE_None )
    {
        bOK &= VSIFPrintfL(fp,
                           "  <GeoTransform> %.16g, %.16g, %.16g, "
                           "%.16g, %.16g, %.16g</GeoTransform>\n",
                           adfGT[0], adfGT[1], adfGT[2],
                           adfGT[3], adfGT[4], adfGT[5]) > 0;
    }

    int nBlockXSize = 0;
    int nBlockYSize = 0;
    GDALGetBlockSize(hSrcBand, &nBlockXSize, &nBlockYSize);

    int bRelativeToVRT = FALSE;
    CPLString osPath = CPLGetPath(pszDstFilename);
    char* pszSourceFilename = CPLStrdup(
        CPLExtractRelativePath( osPath.c_str(), GDALGetDescription(hSrcDataset),
                                &bRelativeToVRT ));

    const int nBands = 3 + (bAddAlpha ? 1 : 0);

    for( int iBand = 0; iBand < nBands; iBand++ )
    {
        bOK &= VSIFPrintfL(
            fp,
            "  <VRTRasterBand dataType=\"Byte\" band=\"%d\">\n", iBand + 1) > 0;
        bOK &= VSIFPrintfL(
            fp, "    <ColorInterp>%s</ColorInterp>\n",
            GDALGetColorInterpretationName((GDALColorInterp)(GCI_RedBand + iBand))) > 0;
        bOK &= VSIFPrintfL(
            fp, "    <ComplexSource>\n") > 0;
        bOK &= VSIFPrintfL(
            fp,
            "      <SourceFilename relativeToVRT=\"%d\">%s</SourceFilename>\n",
            bRelativeToVRT, pszSourceFilename) > 0;
        bOK &= VSIFPrintfL(
            fp, "      <SourceBand>%d</SourceBand>\n",
            GDALGetBandNumber(hSrcBand)) > 0;
        bOK &= VSIFPrintfL(
            fp, "      <SourceProperties RasterXSize=\"%d\" "
            "RasterYSize=\"%d\" DataType=\"%s\" "
            "BlockXSize=\"%d\" BlockYSize=\"%d\"/>\n",
            nXSize, nYSize,
            GDALGetDataTypeName(GDALGetRasterDataType(hSrcBand)),
            nBlockXSize, nBlockYSize) > 0;
        bOK &= VSIFPrintfL(
            fp,
            "      "
            "<SrcRect xOff=\"0\" yOff=\"0\" xSize=\"%d\" ySize=\"%d\"/>\n",
            nXSize, nYSize) > 0;
        bOK &= VSIFPrintfL(
            fp,
            "      "
            "<DstRect xOff=\"0\" yOff=\"0\" xSize=\"%d\" ySize=\"%d\"/>\n",
            nXSize, nYSize) > 0;

        bOK &= VSIFPrintfL(fp, "      <LUT>") > 0;

        for( int iColor = 0; iColor < nColorAssociation; iColor++ )
        {
            if( eColorSelectionMode == COLOR_SELECTION_NEAREST_ENTRY )
            {
                if( iColor > 1 )
                    bOK &= VSIFPrintfL(fp, ",") > 0;
            }
            else if( iColor > 0 )
                bOK &= VSIFPrintfL(fp, ",") > 0;

            const double dfVal = pasColorAssociation[iColor].dfVal;

            if( eColorSelectionMode == COLOR_SELECTION_EXACT_ENTRY )
            {
                bOK &= VSIFPrintfL(fp, "%.18g:0,",
                                   dfVal - fabs(dfVal) * DBL_EPSILON) > 0;
            }
            else if( iColor > 0 &&
                     eColorSelectionMode == COLOR_SELECTION_NEAREST_ENTRY )
            {
                const double dfMidVal =
                    (dfVal + pasColorAssociation[iColor-1].dfVal) / 2.0;
                bOK &= VSIFPrintfL(
                    fp, "%.18g:%d",
                    dfMidVal - fabs(dfMidVal) * DBL_EPSILON,
                    (iBand == 0) ? pasColorAssociation[iColor-1].nR :
                    (iBand == 1) ? pasColorAssociation[iColor-1].nG :
                    (iBand == 2) ? pasColorAssociation[iColor-1].nB :
                    pasColorAssociation[iColor-1].nA) > 0;
                bOK &= VSIFPrintfL(
                    fp, ",%.18g:%d", dfMidVal,
                    (iBand == 0) ? pasColorAssociation[iColor].nR :
                    (iBand == 1) ? pasColorAssociation[iColor].nG :
                    (iBand == 2) ? pasColorAssociation[iColor].nB :
                    pasColorAssociation[iColor].nA) > 0;
            }

            if( eColorSelectionMode != COLOR_SELECTION_NEAREST_ENTRY )
            {
                if( dfVal != static_cast<double>(static_cast<int>(dfVal)) )
                    bOK &= VSIFPrintfL(fp, "%.18g", dfVal) > 0;
                else
                    bOK &= VSIFPrintfL(fp, "%d", static_cast<int>(dfVal)) > 0;
                bOK &= VSIFPrintfL(fp, ":%d",
                            (iBand == 0) ? pasColorAssociation[iColor].nR :
                            (iBand == 1) ? pasColorAssociation[iColor].nG :
                            (iBand == 2) ? pasColorAssociation[iColor].nB :
                                           pasColorAssociation[iColor].nA) > 0;
            }

            if( eColorSelectionMode == COLOR_SELECTION_EXACT_ENTRY )
            {
                bOK &= VSIFPrintfL(fp, ",%.18g:0",
                                   dfVal + fabs(dfVal) * DBL_EPSILON) > 0;
            }
        }
        bOK &= VSIFPrintfL(fp, "</LUT>\n") > 0;

        bOK &= VSIFPrintfL(fp, "    </ComplexSource>\n") > 0;
        bOK &= VSIFPrintfL(fp, "  </VRTRasterBand>\n") > 0;
    }

    CPLFree(pszSourceFilename);

    bOK &= VSIFPrintfL(fp, "</VRTDataset>\n") > 0;

    VSIFCloseL(fp);

    CPLFree(pasColorAssociation);

    return (bOK) ? CE_None : CE_Failure;
}

/************************************************************************/
/*                         GDALTRIAlg()                                 */
/************************************************************************/

template<class T> static T MyAbs(T x);

template<> float MyAbs( float x ) { return fabsf(x); }
template<> int MyAbs( int x ) { return x >= 0 ? x : -x; }

template<class T>
static
float GDALTRIAlg( const T* afWin,
                  float /*fDstNoDataValue*/,
                  void* /*pData*/ )
{
    // Terrain Ruggedness is average difference in height
    return (MyAbs(afWin[0]-afWin[4]) +
            MyAbs(afWin[1]-afWin[4]) +
            MyAbs(afWin[2]-afWin[4]) +
            MyAbs(afWin[3]-afWin[4]) +
            MyAbs(afWin[5]-afWin[4]) +
            MyAbs(afWin[6]-afWin[4]) +
            MyAbs(afWin[7]-afWin[4]) +
            MyAbs(afWin[8]-afWin[4])) * 0.125f;
}

/************************************************************************/
/*                         GDALTPIAlg()                                 */
/************************************************************************/

template<class T>
static
float GDALTPIAlg( const T* afWin,
                  float /*fDstNoDataValue*/,
                  void* /*pData*/ )
{
    // Terrain Position is the difference between
    // The central cell and the mean of the surrounding cells
    return afWin[4] -
            ((afWin[0]+
              afWin[1]+
              afWin[2]+
              afWin[3]+
              afWin[5]+
              afWin[6]+
              afWin[7]+
              afWin[8]) * 0.125f );
}

/************************************************************************/
/*                     GDALRoughnessAlg()                               */
/************************************************************************/

template<class T>
static
float GDALRoughnessAlg( const T* afWin, float /*fDstNoDataValue*/,
                        void* /*pData*/ )
{
    // Roughness is the largest difference
    //  between any two cells

    T pafRoughnessMin = afWin[0];
    T pafRoughnessMax = afWin[0];

    for( int k = 1; k < 9; k++ )
    {
        if( afWin[k] > pafRoughnessMax )
        {
            pafRoughnessMax=afWin[k];
        }
        if( afWin[k] < pafRoughnessMin )
        {
            pafRoughnessMin=afWin[k];
        }
    }
    return static_cast<float>(pafRoughnessMax - pafRoughnessMin);
}

/************************************************************************/
/* ==================================================================== */
/*                       GDALGeneric3x3Dataset                        */
/* ==================================================================== */
/************************************************************************/

template<class T>
class GDALGeneric3x3RasterBand;

template<class T>
class GDALGeneric3x3Dataset : public GDALDataset
{
    friend class GDALGeneric3x3RasterBand<T>;

    typename GDALGeneric3x3ProcessingAlg<T>::type pfnAlg;
    void*              pAlgData;
    GDALDatasetH       hSrcDS;
    GDALRasterBandH    hSrcBand;
    T*                 apafSourceBuf[3];
    int                bDstHasNoData;
    double             dfDstNoDataValue;
    int                nCurLine;
    bool               bComputeAtEdges;

  public:
                        GDALGeneric3x3Dataset(
                            GDALDatasetH hSrcDS,
                            GDALRasterBandH hSrcBand,
                            GDALDataType eDstDataType,
                            int bDstHasNoData,
                            double dfDstNoDataValue,
                            typename GDALGeneric3x3ProcessingAlg<T>::type pfnAlg,
                            void* pAlgData,
                            bool bComputeAtEdges );
                       ~GDALGeneric3x3Dataset();

    bool                InitOK() const { return apafSourceBuf[0] != NULL &&
                                                apafSourceBuf[1] != NULL &&
                                                apafSourceBuf[2] != NULL; }

    CPLErr      GetGeoTransform( double * padfGeoTransform ) override;
    const char *GetProjectionRef() override;
};

/************************************************************************/
/* ==================================================================== */
/*                    GDALGeneric3x3RasterBand                       */
/* ==================================================================== */
/************************************************************************/

template<class T>
class GDALGeneric3x3RasterBand : public GDALRasterBand
{
    friend class GDALGeneric3x3Dataset<T>;
    int bSrcHasNoData;
    T fSrcNoDataValue;
    int bIsSrcNoDataNan;
    GDALDataType eReadDT;

    void                    InitWidthNoData( void* pImage );

  public:
                 GDALGeneric3x3RasterBand( GDALGeneric3x3Dataset<T> *poDS,
                                           GDALDataType eDstDataType );

    virtual CPLErr          IReadBlock( int, int, void * ) override;
    virtual double          GetNoDataValue( int* pbHasNoData ) override;
};

template<class T>
GDALGeneric3x3Dataset<T>::GDALGeneric3x3Dataset(
    GDALDatasetH hSrcDSIn,
    GDALRasterBandH hSrcBandIn,
    GDALDataType eDstDataType,
    int bDstHasNoDataIn,
    double dfDstNoDataValueIn,
    typename GDALGeneric3x3ProcessingAlg<T>::type pfnAlgIn,
    void* pAlgDataIn,
    bool bComputeAtEdgesIn ) :
    pfnAlg(pfnAlgIn),
    pAlgData(pAlgDataIn),
    hSrcDS(hSrcDSIn),
    hSrcBand(hSrcBandIn),
    bDstHasNoData(bDstHasNoDataIn),
    dfDstNoDataValue(dfDstNoDataValueIn),
    nCurLine(-1),
    bComputeAtEdges(bComputeAtEdgesIn)
{
    CPLAssert(eDstDataType == GDT_Byte || eDstDataType == GDT_Float32);

    nRasterXSize = GDALGetRasterXSize(hSrcDS);
    nRasterYSize = GDALGetRasterYSize(hSrcDS);

    SetBand(1, new GDALGeneric3x3RasterBand<T>(this, eDstDataType));

    apafSourceBuf[0] = (T *) VSI_MALLOC2_VERBOSE(sizeof(T),nRasterXSize);
    apafSourceBuf[1] = (T *) VSI_MALLOC2_VERBOSE(sizeof(T),nRasterXSize);
    apafSourceBuf[2] = (T *) VSI_MALLOC2_VERBOSE(sizeof(T),nRasterXSize);
}

template<class T>
GDALGeneric3x3Dataset<T>::~GDALGeneric3x3Dataset()
{
    CPLFree(apafSourceBuf[0]);
    CPLFree(apafSourceBuf[1]);
    CPLFree(apafSourceBuf[2]);
}

template<class T>
CPLErr GDALGeneric3x3Dataset<T>::GetGeoTransform( double * padfGeoTransform )
{
    return GDALGetGeoTransform(hSrcDS, padfGeoTransform);
}

template<class T>
const char *GDALGeneric3x3Dataset<T>::GetProjectionRef()
{
    return GDALGetProjectionRef(hSrcDS);
}

template<class T>
GDALGeneric3x3RasterBand<T>::GDALGeneric3x3RasterBand(
    GDALGeneric3x3Dataset<T> *poDSIn,
    GDALDataType eDstDataType ) :
    bSrcHasNoData(FALSE),
    fSrcNoDataValue(0),
    bIsSrcNoDataNan(FALSE),
    eReadDT(GDT_Unknown)
{
    poDS = poDSIn;
    nBand = 1;
    eDataType = eDstDataType;
    nBlockXSize = poDS->GetRasterXSize();
    nBlockYSize = 1;

    const double dfNoDataValue = GDALGetRasterNoDataValue(poDSIn->hSrcBand,
                                                          &bSrcHasNoData);
    if( std::numeric_limits<T>::is_integer )
    {
        eReadDT = GDT_Int32;
        if( bSrcHasNoData )
        {
            GDALDataType eSrcDT = GDALGetRasterDataType(poDSIn->hSrcBand);
            CPLAssert( eSrcDT == GDT_Byte ||
                       eSrcDT == GDT_UInt16 ||
                       eSrcDT == GDT_Int16 );
            const int nMinVal =
                (eSrcDT == GDT_Byte ) ? 0 : (eSrcDT == GDT_UInt16) ? 0 : -32768;
            const int nMaxVal =
                (eSrcDT == GDT_Byte )
                ? 255
                : (eSrcDT == GDT_UInt16) ? 65535 : 32767;

            if( fabs(dfNoDataValue - floor(dfNoDataValue + 0.5)) < 1e-2 &&
                dfNoDataValue >= nMinVal && dfNoDataValue <= nMaxVal )
            {
                fSrcNoDataValue = static_cast<T>(floor(dfNoDataValue + 0.5));
            }
            else
            {
                bSrcHasNoData = FALSE;
            }
        }
    }
    else
    {
        eReadDT = GDT_Float32;
        fSrcNoDataValue = static_cast<T>(dfNoDataValue);
        bIsSrcNoDataNan = bSrcHasNoData && CPLIsNan(dfNoDataValue);
    }
}

template<class T>
void GDALGeneric3x3RasterBand<T>::InitWidthNoData(void* pImage)
{
    GDALGeneric3x3Dataset<T> * poGDS = (GDALGeneric3x3Dataset<T> *) poDS;
    if( eDataType == GDT_Byte )
    {
        for( int j = 0; j < nBlockXSize; j++ )
            ((GByte*)pImage)[j] = (GByte) poGDS->dfDstNoDataValue;
    }
    else
    {
        for( int j = 0; j < nBlockXSize; j++ )
            ((float*)pImage)[j] = static_cast<float>(poGDS->dfDstNoDataValue);
    }
}

template<class T>
CPLErr GDALGeneric3x3RasterBand<T>::IReadBlock( int /*nBlockXOff*/,
                                                int nBlockYOff,
                                                void *pImage )
{
    GDALGeneric3x3Dataset<T> * poGDS = (GDALGeneric3x3Dataset<T> *) poDS;

    if( poGDS->bComputeAtEdges && nRasterXSize >= 2 && nRasterYSize >= 2 )
    {
        if( nBlockYOff == 0 )
        {
            for( int i = 0; i < 2; i++ )
            {
                CPLErr eErr = GDALRasterIO( poGDS->hSrcBand,
                                    GF_Read,
                                    0, i, nBlockXSize, 1,
                                    poGDS->apafSourceBuf[i+1],
                                    nBlockXSize, 1,
                                    eReadDT,
                                    0, 0);
                if( eErr != CE_None )
                {
                    InitWidthNoData(pImage);
                    return eErr;
                }
            }
            poGDS->nCurLine = 0;

            for( int j = 0; j < nRasterXSize; j++ )
            {
                int jmin = (j == 0) ? j : j - 1;
                int jmax = (j == nRasterXSize - 1) ? j : j + 1;

                T afWin[9] = {
                    INTERPOL(poGDS->apafSourceBuf[1][jmin],
                             poGDS->apafSourceBuf[2][jmin],
                             bSrcHasNoData, fSrcNoDataValue),
                    INTERPOL(poGDS->apafSourceBuf[1][j],
                             poGDS->apafSourceBuf[2][j],
                             bSrcHasNoData, fSrcNoDataValue),
                    INTERPOL(poGDS->apafSourceBuf[1][jmax],
                             poGDS->apafSourceBuf[2][jmax],
                             bSrcHasNoData, fSrcNoDataValue),
                    poGDS->apafSourceBuf[1][jmin],
                    poGDS->apafSourceBuf[1][j],
                    poGDS->apafSourceBuf[1][jmax],
                    poGDS->apafSourceBuf[2][jmin],
                    poGDS->apafSourceBuf[2][j],
                    poGDS->apafSourceBuf[2][jmax]
                };

                const float fVal =
                    ComputeVal(
                        CPL_TO_BOOL(bSrcHasNoData),
                        fSrcNoDataValue,
                        CPL_TO_BOOL(bIsSrcNoDataNan),
                        afWin,
                        static_cast<float>(poGDS->dfDstNoDataValue),
                        poGDS->pfnAlg,
                        poGDS->pAlgData,
                        poGDS->bComputeAtEdges);

                if( eDataType == GDT_Byte )
                    ((GByte*)pImage)[j] = (GByte) (fVal + 0.5);
                else
                    ((float*)pImage)[j] = fVal;
            }

            return CE_None;
        }
        else if( nBlockYOff == nRasterYSize - 1 )
        {
            if( poGDS->nCurLine != nRasterYSize - 2 )
            {
                for( int i = 0; i < 2; i++ )
                {
                    CPLErr eErr = GDALRasterIO(
                        poGDS->hSrcBand,
                        GF_Read,
                        0, nRasterYSize - 2 + i, nBlockXSize, 1,
                        poGDS->apafSourceBuf[i+1],
                        nBlockXSize, 1,
                        eReadDT,
                        0, 0);
                    if( eErr != CE_None )
                    {
                        InitWidthNoData(pImage);
                        return eErr;
                    }
                }
            }

            for( int j = 0; j < nRasterXSize; j++ )
            {
                int jmin = (j == 0) ? j : j - 1;
                int jmax = (j == nRasterXSize - 1) ? j : j + 1;

                T afWin[9] = {
                    poGDS->apafSourceBuf[1][jmin],
                    poGDS->apafSourceBuf[1][j],
                    poGDS->apafSourceBuf[1][jmax],
                    poGDS->apafSourceBuf[2][jmin],
                    poGDS->apafSourceBuf[2][j],
                    poGDS->apafSourceBuf[2][jmax],
                    INTERPOL(poGDS->apafSourceBuf[2][jmin],
                             poGDS->apafSourceBuf[1][jmin],
                             bSrcHasNoData, fSrcNoDataValue),
                    INTERPOL(poGDS->apafSourceBuf[2][j],
                             poGDS->apafSourceBuf[1][j],
                             bSrcHasNoData, fSrcNoDataValue),
                    INTERPOL(poGDS->apafSourceBuf[2][jmax],
                             poGDS->apafSourceBuf[1][jmax],
                             bSrcHasNoData, fSrcNoDataValue)
                };

                const float fVal =
                    ComputeVal(
                        CPL_TO_BOOL(bSrcHasNoData),
                        fSrcNoDataValue,
                        CPL_TO_BOOL(bIsSrcNoDataNan),
                        afWin,
                        static_cast<float>(poGDS->dfDstNoDataValue),
                        poGDS->pfnAlg,
                        poGDS->pAlgData,
                        poGDS->bComputeAtEdges);

                if( eDataType == GDT_Byte )
                    ((GByte*)pImage)[j] = (GByte) (fVal + 0.5);
                else
                    ((float*)pImage)[j] = fVal;
            }

            return CE_None;
        }
    }
    else if( nBlockYOff == 0 || nBlockYOff == nRasterYSize - 1 )
    {
        InitWidthNoData(pImage);
        return CE_None;
    }

    if( poGDS->nCurLine != nBlockYOff )
    {
        if( poGDS->nCurLine + 1 == nBlockYOff )
        {
            T* pafTmp = poGDS->apafSourceBuf[0];
            poGDS->apafSourceBuf[0] = poGDS->apafSourceBuf[1];
            poGDS->apafSourceBuf[1] = poGDS->apafSourceBuf[2];
            poGDS->apafSourceBuf[2] = pafTmp;

            CPLErr eErr = GDALRasterIO( poGDS->hSrcBand,
                                    GF_Read,
                                    0, nBlockYOff + 1, nBlockXSize, 1,
                                    poGDS->apafSourceBuf[2],
                                    nBlockXSize, 1,
                                    eReadDT,
                                    0, 0);

            if( eErr != CE_None )
            {
                InitWidthNoData(pImage);
                return eErr;
            }
        }
        else
        {
            for( int i = 0; i < 3; i++ )
            {
                const CPLErr eErr =
                    GDALRasterIO(poGDS->hSrcBand,
                                 GF_Read,
                                 0, nBlockYOff + i - 1, nBlockXSize, 1,
                                 poGDS->apafSourceBuf[i],
                                 nBlockXSize, 1,
                                 eReadDT,
                                 0, 0);
                if( eErr != CE_None )
                {
                    InitWidthNoData(pImage);
                    return eErr;
                }
            }
        }

        poGDS->nCurLine = nBlockYOff;
    }

    if( poGDS->bComputeAtEdges && nRasterXSize >= 2 )
    {
        int j = 0;
        T afWin[9] = {
            INTERPOL(poGDS->apafSourceBuf[0][j], poGDS->apafSourceBuf[0][j+1],
                     bSrcHasNoData, fSrcNoDataValue),
            poGDS->apafSourceBuf[0][j],
            poGDS->apafSourceBuf[0][j+1],
            INTERPOL(poGDS->apafSourceBuf[1][j], poGDS->apafSourceBuf[1][j+1],
                     bSrcHasNoData, fSrcNoDataValue),
            poGDS->apafSourceBuf[1][j],
            poGDS->apafSourceBuf[1][j+1],
            INTERPOL(poGDS->apafSourceBuf[2][j], poGDS->apafSourceBuf[2][j+1],
                     bSrcHasNoData, fSrcNoDataValue),
            poGDS->apafSourceBuf[2][j],
            poGDS->apafSourceBuf[2][j+1]
        };

        {
            const float fVal =
                ComputeVal(
                    CPL_TO_BOOL(bSrcHasNoData),
                    fSrcNoDataValue,
                    CPL_TO_BOOL(bIsSrcNoDataNan),
                    afWin,
                    static_cast<float>(poGDS->dfDstNoDataValue),
                    poGDS->pfnAlg,
                    poGDS->pAlgData,
                    poGDS->bComputeAtEdges);

            if( eDataType == GDT_Byte )
                ((GByte*)pImage)[j] = (GByte) (fVal + 0.5);
            else
                ((float*)pImage)[j] = fVal;
        }

        j = nRasterXSize - 1;

        afWin[0] = poGDS->apafSourceBuf[0][j-1];
        afWin[1] = poGDS->apafSourceBuf[0][j];
        afWin[2] = INTERPOL(poGDS->apafSourceBuf[0][j], poGDS->apafSourceBuf[0][j-1], bSrcHasNoData, fSrcNoDataValue);
        afWin[3] = poGDS->apafSourceBuf[1][j-1];
        afWin[4] = poGDS->apafSourceBuf[1][j];
        afWin[5] = INTERPOL(poGDS->apafSourceBuf[1][j], poGDS->apafSourceBuf[1][j-1], bSrcHasNoData, fSrcNoDataValue);
        afWin[6] = poGDS->apafSourceBuf[2][j-1];
        afWin[7] = poGDS->apafSourceBuf[2][j];
        afWin[8] = INTERPOL(poGDS->apafSourceBuf[2][j], poGDS->apafSourceBuf[2][j-1], bSrcHasNoData, fSrcNoDataValue);

        const float fVal =
            ComputeVal(
                CPL_TO_BOOL(bSrcHasNoData),
                fSrcNoDataValue,
                CPL_TO_BOOL(bIsSrcNoDataNan),
                afWin,
                static_cast<float>(poGDS->dfDstNoDataValue),
                poGDS->pfnAlg,
                poGDS->pAlgData,
                poGDS->bComputeAtEdges);

        if( eDataType == GDT_Byte )
            ((GByte*)pImage)[j] = (GByte) (fVal + 0.5);
        else
            ((float*)pImage)[j] = fVal;
    }
    else
    {
        if( eDataType == GDT_Byte )
        {
            ((GByte*)pImage)[0] = (GByte) poGDS->dfDstNoDataValue;
            if( nBlockXSize > 1 )
                ((GByte*)pImage)[nBlockXSize - 1] = (GByte) poGDS->dfDstNoDataValue;
        }
        else
        {
            ((float*)pImage)[0] = static_cast<float>(poGDS->dfDstNoDataValue);
            if( nBlockXSize > 1 )
                ((float*)pImage)[nBlockXSize - 1] =
                    static_cast<float>(poGDS->dfDstNoDataValue);
        }
    }

    for( int j = 1; j < nBlockXSize - 1; j++ )
    {
        T afWin[9] = {
            poGDS->apafSourceBuf[0][j-1],
            poGDS->apafSourceBuf[0][j],
            poGDS->apafSourceBuf[0][j+1],
            poGDS->apafSourceBuf[1][j-1],
            poGDS->apafSourceBuf[1][j],
            poGDS->apafSourceBuf[1][j+1],
            poGDS->apafSourceBuf[2][j-1],
            poGDS->apafSourceBuf[2][j],
            poGDS->apafSourceBuf[2][j+1]
        };

        const float fVal =
            ComputeVal(
                CPL_TO_BOOL(bSrcHasNoData),
                fSrcNoDataValue,
                CPL_TO_BOOL(bIsSrcNoDataNan),
                afWin,
                static_cast<float>(poGDS->dfDstNoDataValue),
                poGDS->pfnAlg,
                poGDS->pAlgData,
                poGDS->bComputeAtEdges);

        if( eDataType == GDT_Byte )
            ((GByte*)pImage)[j] = (GByte) (fVal + 0.5);
        else
            ((float*)pImage)[j] = fVal;
    }

    return CE_None;
}

template<class T>
double GDALGeneric3x3RasterBand<T>::GetNoDataValue( int* pbHasNoData )
{
    GDALGeneric3x3Dataset<T> * poGDS = (GDALGeneric3x3Dataset<T> *) poDS;
    if( pbHasNoData )
        *pbHasNoData = poGDS->bDstHasNoData;
    return poGDS->dfDstNoDataValue;
}

/************************************************************************/
/*                            ArgIsNumeric()                            */
/************************************************************************/

static int ArgIsNumeric( const char *pszArg )

{
    return CPLGetValueType(pszArg) != CPL_VALUE_STRING;
}

/************************************************************************/
/*                            GetAlgorithm()                            */
/************************************************************************/

typedef enum
{
    INVALID,
    HILL_SHADE,
    SLOPE,
    ASPECT,
    COLOR_RELIEF,
    TRI,
    TPI,
    ROUGHNESS
} Algorithm;

static Algorithm GetAlgorithm(const char* pszProcessing)
{
    if( EQUAL(pszProcessing, "shade") || EQUAL(pszProcessing, "hillshade") )
    {
        return HILL_SHADE;
    }
    else if( EQUAL(pszProcessing, "slope") )
    {
        return SLOPE;
    }
    else if( EQUAL(pszProcessing, "aspect") )
    {
        return ASPECT;
    }
    else if( EQUAL(pszProcessing, "color-relief") )
    {
        return COLOR_RELIEF;
    }
    else if( EQUAL(pszProcessing, "TRI") )
    {
        return TRI;
    }
    else if( EQUAL(pszProcessing, "TPI") )
    {
        return TPI;
    }
    else if( EQUAL(pszProcessing, "roughness") )
    {
        return ROUGHNESS;
    }
    else
    {
        return INVALID;
    }
}

/************************************************************************/
/*                            GDALDEMProcessing()                       */
/************************************************************************/

/**
 * Apply a DEM processing.
 *
 * This is the equivalent of the <a href="gdaldem.html">gdaldem</a> utility.
 *
 * GDALDEMProcessingOptions* must be allocated and freed with
 * GDALDEMProcessingOptionsNew() and GDALDEMProcessingOptionsFree()
 * respectively.
 *
 * @param pszDest the destination dataset path.
 * @param hSrcDataset the source dataset handle.
 * @param pszProcessing the processing to apply (one of "hillshade", "slope",
 * "aspect", "color-relief", "TRI", "TPI", "Roughness")
 * @param pszColorFilename color file (mandatory for "color-relief" processing,
 * should be NULL otherwise)
 * @param psOptionsIn the options struct returned by
 * GDALDEMProcessingOptionsNew() or NULL.
 * @param pbUsageError the pointer to int variable to determine any usage
 * error has occurred or NULL.
 * @return the output dataset (new dataset that must be closed using
 * GDALClose()) or NULL in case of error.
 *
 * @since GDAL 2.1
 */

GDALDatasetH GDALDEMProcessing( const char *pszDest,
                                GDALDatasetH hSrcDataset,
                                const char* pszProcessing,
                                const char* pszColorFilename,
                                const GDALDEMProcessingOptions *psOptionsIn,
                                int *pbUsageError )
{
    if( hSrcDataset == NULL )
    {
        CPLError( CE_Failure, CPLE_AppDefined, "No source dataset specified.");

        if(pbUsageError)
            *pbUsageError = TRUE;
        return NULL;
    }
    if( pszDest == NULL )
    {
        CPLError( CE_Failure, CPLE_AppDefined, "No target dataset specified.");

        if(pbUsageError)
            *pbUsageError = TRUE;
        return NULL;
    }
    if( pszProcessing == NULL )
    {
        CPLError( CE_Failure, CPLE_AppDefined, "No target dataset specified.");

        if(pbUsageError)
            *pbUsageError = TRUE;
        return NULL;
    }

    Algorithm eUtilityMode = GetAlgorithm(pszProcessing);
    if( eUtilityMode == INVALID )
    {
        CPLError(CE_Failure, CPLE_IllegalArg, "Invalid processing");
        if(pbUsageError)
            *pbUsageError = TRUE;
        return NULL;
    }

    if( eUtilityMode == COLOR_RELIEF && pszColorFilename == NULL )
    {
        CPLError( CE_Failure, CPLE_AppDefined, "pszColorFilename == NULL.");

        if(pbUsageError)
            *pbUsageError = TRUE;
        return NULL;
    }
    else if( eUtilityMode != COLOR_RELIEF && pszColorFilename != NULL )
    {
        CPLError( CE_Failure, CPLE_AppDefined, "pszColorFilename != NULL.");

        if(pbUsageError)
            *pbUsageError = TRUE;
        return NULL;
    }

    if( psOptionsIn->bCombined && eUtilityMode != HILL_SHADE )
    {
        CPLError(CE_Failure, CPLE_NotSupported,
                    "-combined can only be used with hillshade");

        if(pbUsageError)
            *pbUsageError = TRUE;
        return NULL;
    }

    if( psOptionsIn->bMultiDirectional && eUtilityMode != HILL_SHADE )
    {
        CPLError(CE_Failure, CPLE_NotSupported,
                    "-multidirectional can only be used with hillshade");

        if(pbUsageError)
            *pbUsageError = TRUE;
        return NULL;
    }

    GDALDEMProcessingOptions* psOptionsToFree = NULL;
    const GDALDEMProcessingOptions* psOptions = psOptionsIn;
    if( !psOptions )
    {
        psOptionsToFree = GDALDEMProcessingOptionsNew(NULL, NULL);
        psOptions = psOptionsToFree;
    }

    double adfGeoTransform[6] = { 0.0, 0.0, 0.0, 0.0, 0.0, 0.0 };

    const int nXSize = GDALGetRasterXSize(hSrcDataset);
    const int nYSize = GDALGetRasterYSize(hSrcDataset);

    if( psOptions->nBand <= 0 ||
        psOptions->nBand > GDALGetRasterCount(hSrcDataset) )
    {
        CPLError(CE_Failure, CPLE_IllegalArg,
                 "Unable to fetch band #%d", psOptions->nBand );
        GDALDEMProcessingOptionsFree(psOptionsToFree);
        return NULL;
    }
    GDALRasterBandH hSrcBand =
        GDALGetRasterBand( hSrcDataset, psOptions->nBand );

    GDALGetGeoTransform(hSrcDataset, adfGeoTransform);

    GDALDriverH hDriver = GDALGetDriverByName(psOptions->pszFormat);
    if( hDriver == NULL
        || (GDALGetMetadataItem( hDriver, GDAL_DCAP_CREATE, NULL ) == NULL &&
            GDALGetMetadataItem( hDriver, GDAL_DCAP_CREATECOPY, NULL ) == NULL))
    {
        CPLError(CE_Failure, CPLE_AppDefined,
                 "Output driver `%s' not recognised to have output support.",
                 psOptions->pszFormat );
        fprintf( stderr, "The following format drivers are configured\n"
                 "and support output:\n" );

        for( int iDr = 0; iDr < GDALGetDriverCount(); iDr++ )
        {
            hDriver = GDALGetDriver(iDr);

            if( GDALGetMetadataItem( hDriver, GDAL_DCAP_RASTER, NULL) != NULL &&
                (GDALGetMetadataItem( hDriver, GDAL_DCAP_CREATE, NULL ) != NULL ||
                 GDALGetMetadataItem( hDriver, GDAL_DCAP_CREATECOPY, NULL ) != NULL) )
            {
                fprintf( stderr, "  %s: %s\n",
                        GDALGetDriverShortName( hDriver  ),
                        GDALGetDriverLongName( hDriver ) );
            }
        }
        GDALDEMProcessingOptionsFree(psOptionsToFree);
        return NULL;
    }

    double dfDstNoDataValue = 0.0;
    bool bDstHasNoData = false;
    void* pData = NULL;
    GDALGeneric3x3ProcessingAlg<float>::type pfnAlgFloat = NULL;
    GDALGeneric3x3ProcessingAlg<GInt32>::type pfnAlgInt32 = NULL;
    GDALGeneric3x3ProcessingAlg_multisample<GInt32>::type pfnAlgInt32_multisample = NULL;

    if( eUtilityMode == HILL_SHADE && psOptions->bMultiDirectional )
    {
        dfDstNoDataValue = 0;
        bDstHasNoData = true;
        pData = GDALCreateHillshadeMultiDirectionalData(adfGeoTransform,
                                                        psOptions->z,
                                                        psOptions->scale,
                                                        psOptions->alt,
                                                        psOptions->bZevenbergenThorne);
        if( psOptions->bZevenbergenThorne )
        {
            pfnAlgFloat = GDALHillshadeMultiDirectionalAlg<float, ZEVENBERGEN_THORNE>;
            pfnAlgInt32 = GDALHillshadeMultiDirectionalAlg<GInt32, ZEVENBERGEN_THORNE>;
        }
        else
        {
            pfnAlgFloat = GDALHillshadeMultiDirectionalAlg<float, HORN>;
            pfnAlgInt32 = GDALHillshadeMultiDirectionalAlg<GInt32, HORN>;
        }
    }
    else if( eUtilityMode == HILL_SHADE )
    {
        dfDstNoDataValue = 0;
        bDstHasNoData = true;
        pData = GDALCreateHillshadeData(adfGeoTransform,
                                        psOptions->z,
                                        psOptions->scale,
                                        psOptions->alt,
                                        psOptions->az,
                                        psOptions->bZevenbergenThorne);
        if( psOptions->bZevenbergenThorne )
        {
            if( !psOptions->bCombined )
            {
                pfnAlgFloat = GDALHillshadeAlg<float, ZEVENBERGEN_THORNE>;
                pfnAlgInt32 = GDALHillshadeAlg<GInt32, ZEVENBERGEN_THORNE>;
            }
            else
            {
                pfnAlgFloat = GDALHillshadeCombinedAlg<float, ZEVENBERGEN_THORNE>;
                pfnAlgInt32 = GDALHillshadeCombinedAlg<GInt32, ZEVENBERGEN_THORNE>;
            }
        }
        else
        {
            if( !psOptions->bCombined )
            {
                if( adfGeoTransform[1] == -adfGeoTransform[5] )
                {
                    pfnAlgFloat = GDALHillshadeAlg_same_res<float>;
                    pfnAlgInt32 = GDALHillshadeAlg_same_res<GInt32>;
#ifdef HAVE_16_SSE_REG
                    pfnAlgInt32_multisample =
                                GDALHillshadeAlg_same_res_multisample<GInt32>;
#endif
                }
                else
                {
                    pfnAlgFloat = GDALHillshadeAlg<float, HORN>;
                    pfnAlgInt32 = GDALHillshadeAlg<GInt32, HORN>;
                }
            }
            else
            {
                pfnAlgFloat = GDALHillshadeCombinedAlg<float, HORN>;
                pfnAlgInt32 = GDALHillshadeCombinedAlg<GInt32, HORN>;
            }
        }
    }
    else if( eUtilityMode == SLOPE )
    {
        dfDstNoDataValue = -9999;
        bDstHasNoData = true;

        pData = GDALCreateSlopeData(adfGeoTransform, psOptions->scale, psOptions->slopeFormat);
        if( psOptions->bZevenbergenThorne )
        {
            pfnAlgFloat = GDALSlopeZevenbergenThorneAlg<float>;
            pfnAlgInt32 = GDALSlopeZevenbergenThorneAlg<GInt32>;
        }
        else
        {
            pfnAlgFloat = GDALSlopeHornAlg<float>;
            pfnAlgInt32 = GDALSlopeHornAlg<GInt32>;
        }
    }

    else if( eUtilityMode == ASPECT )
    {
        if( !psOptions->bZeroForFlat )
        {
            dfDstNoDataValue = -9999;
            bDstHasNoData = true;
        }

        pData = GDALCreateAspectData(psOptions->bAngleAsAzimuth);
        if( psOptions->bZevenbergenThorne )
        {
            pfnAlgFloat = GDALAspectZevenbergenThorneAlg<float>;
            pfnAlgInt32 = GDALAspectZevenbergenThorneAlg<GInt32>;
        }
        else
        {
            pfnAlgFloat = GDALAspectAlg<float>;
            pfnAlgInt32 = GDALAspectAlg<GInt32>;
        }
    }
    else if( eUtilityMode == TRI )
    {
        dfDstNoDataValue = -9999;
        bDstHasNoData = true;
        pfnAlgFloat = GDALTRIAlg<float>;
        pfnAlgInt32 = GDALTRIAlg<GInt32>;
    }
    else if( eUtilityMode == TPI )
    {
        dfDstNoDataValue = -9999;
        bDstHasNoData = true;
        pfnAlgFloat = GDALTPIAlg<float>;
        pfnAlgInt32 = GDALTPIAlg<GInt32>;
    }
    else if( eUtilityMode == ROUGHNESS )
    {
        dfDstNoDataValue = -9999;
        bDstHasNoData = true;
        pfnAlgFloat = GDALRoughnessAlg<float>;
        pfnAlgInt32 = GDALRoughnessAlg<GInt32>;
    }

    const GDALDataType eDstDataType =
        (eUtilityMode == HILL_SHADE ||
         eUtilityMode == COLOR_RELIEF)
        ? GDT_Byte
        : GDT_Float32;

    if( EQUAL(psOptions->pszFormat, "VRT") )
    {
        if( eUtilityMode == COLOR_RELIEF )
        {
            GDALGenerateVRTColorRelief(pszDest,
                                       hSrcDataset,
                                       hSrcBand,
                                       pszColorFilename,
                                       psOptions->eColorSelectionMode,
                                       psOptions->bAddAlpha);

            CPLFree(pData);

            GDALDEMProcessingOptionsFree(psOptionsToFree);
            return GDALOpen(pszDest, GA_Update);
        }
        else
        {
            CPLError(CE_Failure, CPLE_NotSupported,
                     "VRT driver can only be used with color-relief utility.");
            GDALDEMProcessingOptionsFree(psOptionsToFree);
            CPLFree(pData);
            return NULL;
        }
    }

    // We might actually want to always go through the intermediate dataset
    bool bForceUseIntermediateDataset = false;

    GDALProgressFunc pfnProgress = psOptions->pfnProgress;
    void* pProgressData = psOptions->pProgressData;

    if( EQUAL(psOptions->pszFormat, "GTiff") )
    {
        if( !EQUAL(CSLFetchNameValueDef(psOptions->papszCreateOptions, "COMPRESS", "NONE"), "NONE") &&
            CPLTestBool(CSLFetchNameValueDef(psOptions->papszCreateOptions, "TILED", "NO")) )
        {
            bForceUseIntermediateDataset = true;
        }
        else if( strcmp(pszDest, "/vsistdout/") == 0 )
        {
            bForceUseIntermediateDataset = true;
            pfnProgress = GDALDummyProgress;
            pProgressData = NULL;
        }
#ifdef S_ISFIFO
        else
        {
            VSIStatBufL sStat;
            if( VSIStatExL(pszDest, &sStat,
                           VSI_STAT_EXISTS_FLAG | VSI_STAT_NATURE_FLAG) == 0 &&
                S_ISFIFO(sStat.st_mode) )
            {
                bForceUseIntermediateDataset = true;
            }
        }
#endif
    }

    const GDALDataType eSrcDT = GDALGetRasterDataType(hSrcBand);

    if( GDALGetMetadataItem( hDriver, GDAL_DCAP_RASTER, NULL) != NULL &&
        ((bForceUseIntermediateDataset ||
          GDALGetMetadataItem( hDriver, GDAL_DCAP_CREATE, NULL ) == NULL) &&
         GDALGetMetadataItem( hDriver, GDAL_DCAP_CREATECOPY, NULL ) != NULL) )
    {
        GDALDatasetH hIntermediateDataset = NULL;

        if( eUtilityMode == COLOR_RELIEF )
        {
            GDALColorReliefDataset* poDS =
                new GDALColorReliefDataset(hSrcDataset,
                                           hSrcBand,
                                           pszColorFilename,
                                           psOptions->eColorSelectionMode,
                                           psOptions->bAddAlpha);
            if( !(poDS->InitOK()) )
            {
                delete poDS;
                CPLFree(pData);
                GDALDEMProcessingOptionsFree(psOptionsToFree);
                return NULL;
            }
            hIntermediateDataset = (GDALDatasetH)poDS;
        }
        else
        {
            if( eSrcDT == GDT_Byte ||
                eSrcDT == GDT_Int16 ||
                eSrcDT == GDT_UInt16 )
            {
                GDALGeneric3x3Dataset<GInt32>* poDS =
                    new GDALGeneric3x3Dataset<GInt32>(hSrcDataset, hSrcBand,
                                            eDstDataType,
                                            bDstHasNoData,
                                            dfDstNoDataValue,
                                            pfnAlgInt32,
                                            pData,
                                            psOptions->bComputeAtEdges);

                if( !(poDS->InitOK()) )
                {
                    delete poDS;
                    CPLFree(pData);
                    GDALDEMProcessingOptionsFree(psOptionsToFree);
                    return NULL;
                }
                hIntermediateDataset = (GDALDatasetH)poDS;
            }
            else
            {
                GDALGeneric3x3Dataset<float>* poDS =
                    new GDALGeneric3x3Dataset<float>(hSrcDataset, hSrcBand,
                                            eDstDataType,
                                            bDstHasNoData,
                                            dfDstNoDataValue,
                                            pfnAlgFloat,
                                            pData,
                                            psOptions->bComputeAtEdges);

                if( !(poDS->InitOK()) )
                {
                    delete poDS;
                    CPLFree(pData);
                    GDALDEMProcessingOptionsFree(psOptionsToFree);
                    return NULL;
                }
                hIntermediateDataset = (GDALDatasetH)poDS;
            }
        }

        GDALDatasetH hOutDS = GDALCreateCopy(
            hDriver, pszDest, hIntermediateDataset,
            TRUE, psOptions->papszCreateOptions,
            pfnProgress, pProgressData );

        GDALClose(hIntermediateDataset);

        CPLFree(pData);

        GDALDEMProcessingOptionsFree(psOptionsToFree);
        return hOutDS;
    }

    const int nDstBands =
        eUtilityMode == COLOR_RELIEF
        ? ((psOptions->bAddAlpha) ? 4 : 3)
        : 1;

    GDALDatasetH hDstDataset =
        GDALCreate( hDriver,
                    pszDest,
                    nXSize,
                    nYSize,
                    nDstBands,
                    eDstDataType,
                    psOptions->papszCreateOptions );

    if( hDstDataset == NULL )
    {
        CPLError(CE_Failure, CPLE_AppDefined,
                 "Unable to create dataset %s", pszDest );
        GDALDEMProcessingOptionsFree(psOptionsToFree);
        CPLFree(pData);
        return NULL;
    }

    GDALRasterBandH hDstBand = GDALGetRasterBand( hDstDataset, 1 );

    GDALSetGeoTransform(hDstDataset, adfGeoTransform);
    GDALSetProjection(hDstDataset, GDALGetProjectionRef(hSrcDataset));

    if( eUtilityMode == COLOR_RELIEF )
    {
        GDALColorRelief (hSrcBand,
                         GDALGetRasterBand(hDstDataset, 1),
                         GDALGetRasterBand(hDstDataset, 2),
                         GDALGetRasterBand(hDstDataset, 3),
                         psOptions->bAddAlpha ? GDALGetRasterBand(hDstDataset, 4) : NULL,
                         pszColorFilename,
                         psOptions->eColorSelectionMode,
                         pfnProgress, pProgressData);
    }
    else
    {
        if( bDstHasNoData )
            GDALSetRasterNoDataValue(hDstBand, dfDstNoDataValue);

        if( eSrcDT == GDT_Byte || eSrcDT == GDT_Int16 || eSrcDT == GDT_UInt16 )
        {
            GDALGeneric3x3Processing<GInt32>(hSrcBand, hDstBand,
                                             pfnAlgInt32,
                                             pfnAlgInt32_multisample,
                                             pData,
                                             psOptions->bComputeAtEdges,
                                             pfnProgress, pProgressData);
        }
        else
        {
            GDALGeneric3x3Processing<float>(hSrcBand, hDstBand,
                                            pfnAlgFloat,
                                            NULL,
                                            pData,
                                            psOptions->bComputeAtEdges,
                                            pfnProgress, pProgressData);
        }
    }

    CPLFree(pData);

    GDALDEMProcessingOptionsFree(psOptionsToFree);
    return hDstDataset;
}

/************************************************************************/
/*                           GDALDEMProcessingOptionsNew()              */
/************************************************************************/

/**
 * Allocates a GDALDEMProcessingOptions struct.
 *
 * @param papszArgv NULL terminated list of options (potentially including filename and open options too), or NULL.
 *                  The accepted options are the ones of the <a href="gdaldem.html">gdaldem</a> utility.
 * @param psOptionsForBinary (output) may be NULL (and should generally be NULL),
 *                           otherwise (gdal_translate_bin.cpp use case) must be allocated with
 *                           GDALDEMProcessingOptionsForBinaryNew() prior to this function. Will be
 *                           filled with potentially present filename, open options,...
 * @return pointer to the allocated GDALDEMProcessingOptions struct. Must be freed with GDALDEMProcessingOptionsFree().
 *
 * @since GDAL 2.1
 */

GDALDEMProcessingOptions *GDALDEMProcessingOptionsNew(
    char** papszArgv,
    GDALDEMProcessingOptionsForBinary* psOptionsForBinary )
{
    GDALDEMProcessingOptions *psOptions =
        static_cast<GDALDEMProcessingOptions *>(
            CPLCalloc(1, sizeof(GDALDEMProcessingOptions)));
    Algorithm eUtilityMode = INVALID;

    psOptions->pszFormat = CPLStrdup("GTiff");
    psOptions->pfnProgress = GDALDummyProgress;
    psOptions->pProgressData = NULL;
    psOptions->z = 1.0;
    psOptions->scale = 1.0;
    psOptions->az = 315.0;
    psOptions->alt = 45.0;
    // 0 = 'percent' or 1 = 'degrees'
    psOptions->slopeFormat = 1;
    psOptions->bAddAlpha = false;
    psOptions->bZeroForFlat = false;
    psOptions->bAngleAsAzimuth = true;
    psOptions->eColorSelectionMode = COLOR_SELECTION_INTERPOLATE;
    psOptions->bComputeAtEdges = false;
    psOptions->bZevenbergenThorne = false;
    psOptions->bCombined = false;
    psOptions->bMultiDirectional = false;
    psOptions->nBand = 1;
    psOptions->papszCreateOptions = NULL;
    bool bAzimuthSpecified = false;

/* -------------------------------------------------------------------- */
/*      Handle command line arguments.                                  */
/* -------------------------------------------------------------------- */
    int argc = CSLCount(papszArgv);
    for( int i = 0; papszArgv != NULL && i < argc; i++ )
    {
        if( i == 0 && psOptionsForBinary )
        {
            eUtilityMode = GetAlgorithm(papszArgv[0]);
            if(eUtilityMode == INVALID )
            {
                CPLError(CE_Failure, CPLE_IllegalArg, "Invalid utility mode");
                GDALDEMProcessingOptionsFree(psOptions);
                return NULL;
            }
            psOptionsForBinary->pszProcessing = CPLStrdup(papszArgv[0]);
            continue;
        }

        if( EQUAL(papszArgv[i],"-of") && i < argc-1 )
        {
            ++i;
            CPLFree(psOptions->pszFormat);
            psOptions->pszFormat = CPLStrdup(papszArgv[i]);
            if( psOptionsForBinary )
            {
                psOptionsForBinary->bFormatExplicitlySet = TRUE;
            }
        }

        else if( EQUAL(papszArgv[i],"-q") || EQUAL(papszArgv[i],"-quiet") )
        {
            if( psOptionsForBinary )
                psOptionsForBinary->bQuiet = TRUE;
        }

        else if( (EQUAL(papszArgv[i], "--z") || EQUAL(papszArgv[i], "-z")) &&
                 i + 1 < argc )
        {
            ++i;
            if( !ArgIsNumeric(papszArgv[i]) )
            {
                CPLError(CE_Failure, CPLE_IllegalArg,
                         "Numeric value expected for -z");
                GDALDEMProcessingOptionsFree(psOptions);
                return NULL;
            }
            psOptions->z = CPLAtof(papszArgv[i]);
        }
        else if( EQUAL(papszArgv[i], "-p") )
        {
            psOptions->slopeFormat = 0;
        }
        else if( EQUAL(papszArgv[i], "-alg") && i+1<argc )
        {
            i++;
            if( EQUAL(papszArgv[i], "ZevenbergenThorne") )
            {
                psOptions->bZevenbergenThorne = true;
            }
            else if( !EQUAL(papszArgv[i], "Horn") )
            {
                CPLError(CE_Failure, CPLE_IllegalArg,
                         "Numeric value expected for %s", papszArgv[i-1]);
                GDALDEMProcessingOptionsFree(psOptions);
                return NULL;
            }
        }
        else if( EQUAL(papszArgv[i], "-trigonometric") )
        {
            psOptions->bAngleAsAzimuth = false;
        }
        else if( EQUAL(papszArgv[i], "-zero_for_flat") )
        {
            psOptions->bZeroForFlat = true;
        }
        else if( EQUAL(papszArgv[i], "-exact_color_entry") )
        {
            psOptions->eColorSelectionMode = COLOR_SELECTION_EXACT_ENTRY;
        }
        else if( EQUAL(papszArgv[i], "-nearest_color_entry") )
        {
            psOptions->eColorSelectionMode = COLOR_SELECTION_NEAREST_ENTRY;
        }
        else if ( EQUAL(papszArgv[i], "-interval_color_entry"))
        {
            psOptions->eColorSelectionMode = COLOR_SELECTION_INTERVAL_ENTRY;
        }
        else if(
            (EQUAL(papszArgv[i], "--s") ||
             EQUAL(papszArgv[i], "-s") ||
             EQUAL(papszArgv[i], "--scale") ||
             EQUAL(papszArgv[i], "-scale")) && i+1<argc
          )
        {
            ++i;
            if( !ArgIsNumeric(papszArgv[i]) )
            {
                CPLError(CE_Failure, CPLE_IllegalArg,
                         "Numeric value expected for %s", papszArgv[i-1]);
                GDALDEMProcessingOptionsFree(psOptions);
                return NULL;
            }
            psOptions->scale = CPLAtof(papszArgv[i]);
        }
        else if(
            (EQUAL(papszArgv[i], "--az") ||
             EQUAL(papszArgv[i], "-az") ||
             EQUAL(papszArgv[i], "--azimuth") ||
             EQUAL(papszArgv[i], "-azimuth")) && i+1<argc
          )
        {
            ++i;
            if( !ArgIsNumeric(papszArgv[i]) )
            {
                CPLError(CE_Failure, CPLE_IllegalArg,
                         "Numeric value expected for %s", papszArgv[i-1]);
                GDALDEMProcessingOptionsFree(psOptions);
                return NULL;
            }
            bAzimuthSpecified = true;
            psOptions->az = CPLAtof(papszArgv[i]);
        }
        else if( eUtilityMode == HILL_SHADE &&
            (EQUAL(papszArgv[i], "--alt") ||
             EQUAL(papszArgv[i], "-alt") ||
             EQUAL(papszArgv[i], "--alt") ||
             EQUAL(papszArgv[i], "-alt")) && i+1<argc
          )
        {
            ++i;
            if( !ArgIsNumeric(papszArgv[i]) )
            {
                CPLError(CE_Failure, CPLE_IllegalArg,
                         "Numeric value expected for %s", papszArgv[i-1]);
                GDALDEMProcessingOptionsFree(psOptions);
                return NULL;
            }
            psOptions->alt = CPLAtof(papszArgv[i]);
        }
        else if(
            (EQUAL(papszArgv[i], "-combined") ||
             EQUAL(papszArgv[i], "--combined"))
          )
        {
            psOptions->bCombined = true;
        }
        else if( EQUAL(papszArgv[i], "-multidirectional") ||
                 EQUAL(papszArgv[i], "--multidirectional") )
        {
            psOptions->bMultiDirectional = true;
        }
        else if(
                 EQUAL(papszArgv[i], "-alpha"))
        {
            psOptions->bAddAlpha = true;
        }
        else if(
                 EQUAL(papszArgv[i], "-compute_edges"))
        {
            psOptions->bComputeAtEdges = true;
        }
        else if( i + 1 < argc &&
            (EQUAL(papszArgv[i], "--b") ||
             EQUAL(papszArgv[i], "-b"))
          )
        {
            psOptions->nBand = atoi(papszArgv[++i]);
        }
        else if( EQUAL(papszArgv[i],"-co") && i+1<argc )
        {
            psOptions->papszCreateOptions =
                CSLAddString( psOptions->papszCreateOptions, papszArgv[++i] );
        }
        else if( papszArgv[i][0] == '-' )
        {
            CPLError(CE_Failure, CPLE_NotSupported,
                     "Unknown option name '%s'", papszArgv[i]);
            GDALDEMProcessingOptionsFree(psOptions);
            return NULL;
        }
        else if( psOptionsForBinary && psOptionsForBinary->pszSrcFilename == NULL )
        {
            psOptionsForBinary->pszSrcFilename = CPLStrdup(papszArgv[i]);
        }
        else if( psOptionsForBinary &&
                 eUtilityMode == COLOR_RELIEF &&
                 psOptionsForBinary->pszColorFilename == NULL )
        {
            psOptionsForBinary->pszColorFilename = CPLStrdup(papszArgv[i]);
        }
        else if( psOptionsForBinary && psOptionsForBinary->pszDstFilename == NULL )
        {
            psOptionsForBinary->pszDstFilename = CPLStrdup(papszArgv[i]);
        }
        else
        {
            CPLError(CE_Failure, CPLE_NotSupported,
                     "Too many command options '%s'", papszArgv[i]);
            GDALDEMProcessingOptionsFree(psOptions);
            return NULL;
        }
    }

    if( psOptions->bMultiDirectional &&
        psOptions->bCombined)
    {
        CPLError(CE_Failure, CPLE_NotSupported,
                    "-multidirectional and -combined cannot be used together");
        GDALDEMProcessingOptionsFree(psOptions);
        return NULL;
    }

    if( psOptions->bMultiDirectional && bAzimuthSpecified )
    {
        CPLError(CE_Failure, CPLE_NotSupported,
                    "-multidirectional and -az cannot be used together");
        GDALDEMProcessingOptionsFree(psOptions);
        return NULL;
    }

    if( psOptionsForBinary )
    {
        psOptionsForBinary->pszFormat = CPLStrdup(psOptions->pszFormat);
    }

    return psOptions;
}

/************************************************************************/
/*                       GDALDEMProcessingOptionsFree()                 */
/************************************************************************/

/**
 * Frees the GDALDEMProcessingOptions struct.
 *
 * @param psOptions the options struct for GDALDEMProcessing().
 *
 * @since GDAL 2.1
 */

void GDALDEMProcessingOptionsFree( GDALDEMProcessingOptions *psOptions )
{
    if( psOptions )
    {
        CPLFree(psOptions->pszFormat);
        CSLDestroy(psOptions->papszCreateOptions);

        CPLFree(psOptions);
    }
}

/************************************************************************/
/*                 GDALDEMProcessingOptionsSetProgress()                */
/************************************************************************/

/**
 * Set a progress function.
 *
 * @param psOptions the options struct for GDALDEMProcessing().
 * @param pfnProgress the progress callback.
 * @param pProgressData the user data for the progress callback.
 *
 * @since GDAL 2.1
 */

void GDALDEMProcessingOptionsSetProgress( GDALDEMProcessingOptions *psOptions,
                                          GDALProgressFunc pfnProgress,
                                          void *pProgressData )
{
    psOptions->pfnProgress = pfnProgress;
    psOptions->pProgressData = pProgressData;
}<|MERGE_RESOLUTION|>--- conflicted
+++ resolved
@@ -1622,11 +1622,9 @@
     }
     else if (eColorSelectionMode == COLOR_SELECTION_NEAREST_ENTRY)
     {
-        int index;
+            int index = i;
         if (dfVal - pasColorAssociation[i - 1].dfVal < pasColorAssociation[i].dfVal - dfVal)
-            index = i - 1;
-        else
-            index = i;
+                --index;
   
         *pnR = pasColorAssociation[index].nR;
         *pnG = pasColorAssociation[index].nG;
@@ -1635,8 +1633,8 @@
         return TRUE;
     }
     else if (eColorSelectionMode == COLOR_SELECTION_INTERVAL_ENTRY)
-    {
         *pnR = pasColorAssociation[i].nR;
+    {
         *pnG = pasColorAssociation[i].nG;
         *pnB = pasColorAssociation[i].nB;
         *pnA = pasColorAssociation[i].nA;
@@ -1644,48 +1642,7 @@
     }
     else // eColorSelectionMode == COLOR_SELECTION_INTERPOLATE
     {
-<<<<<<< HEAD
-        if( eColorSelectionMode == COLOR_SELECTION_EXACT_ENTRY &&
-            pasColorAssociation[i-1].dfVal != dfVal )
-        {
-            *pnR = 0;
-            *pnG = 0;
-            *pnB = 0;
-            *pnA = 0;
-            return false;
-        }
-
-        if( eColorSelectionMode == COLOR_SELECTION_NEAREST_ENTRY &&
-            pasColorAssociation[i-1].dfVal != dfVal )
-        {
-            int index = i;
-            if( dfVal - pasColorAssociation[i-1].dfVal <
-                pasColorAssociation[i].dfVal - dfVal )
-            {
-                --index;
-            }
-
-            *pnR = pasColorAssociation[index].nR;
-            *pnG = pasColorAssociation[index].nG;
-            *pnB = pasColorAssociation[index].nB;
-            *pnA = pasColorAssociation[index].nA;
-            return true;
-        }
-
-        if( pasColorAssociation[i-1].dfVal == dfVal )
-        {
-            *pnR = pasColorAssociation[i-1].nR;
-            *pnG = pasColorAssociation[i-1].nG;
-            *pnB = pasColorAssociation[i-1].nB;
-            *pnA = pasColorAssociation[i-1].nA;
-            return true;
-        }
-
-        const double dfRatio =
-            (dfVal - pasColorAssociation[i-1].dfVal) /
-=======
         double dfRatio = (dfVal - pasColorAssociation[i-1].dfVal) /
->>>>>>> 16ca61a1
             (pasColorAssociation[i].dfVal - pasColorAssociation[i-1].dfVal);
         *pnR = static_cast<int>(
             0.45 + pasColorAssociation[i-1].nR + dfRatio *
